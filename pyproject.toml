--- conflicted
+++ resolved
@@ -39,18 +39,18 @@
 torch = "^2.0.0, !=2.0.1, !=2.1.0"
 tqdm = "*"
 virtualenv = [
-    # special sauce b/c of a flaky bug in poetry on windows
-    # see https://github.com/python-poetry/poetry/issues/7611#issuecomment-1466478926
-    { version = "^20.4.3,!=20.4.5,!=20.4.6" },
-    { version = "<20.16.4", markers = "sys_platform == 'win32'" },
+ # special sauce b/c of a flaky bug in poetry on windows
+ # see https://github.com/python-poetry/poetry/issues/7611#issuecomment-1466478926
+ { version = "^20.4.3,!=20.4.5,!=20.4.6" },
+ { version = "<20.16.4", markers = "sys_platform == 'win32'" },
 ]
 
 # TODO: add versions
-atari_py = { version = "*", optional = true }
-envpool = { version = "^0.8.2", optional = true }
-mujoco_py = { version = "*", optional = true }
-opencv_python = { version = "*", optional = true }
-pybullet = { version = "*", optional = true }
+atari_py = {version = "*", optional = true}
+envpool = {version = "^0.8.2", optional = true}
+mujoco_py = {version = "*", optional = true}
+opencv_python = {version = "*", optional = true}
+pybullet = {version = "*", optional = true}
 
 [tool.poetry.extras]
 atari = ["atari_py", "opencv-python"]
@@ -62,19 +62,11 @@
 [tool.poetry.group.dev]
 optional = true
 [tool.poetry.group.dev.dependencies]
-<<<<<<< HEAD
-black = { version = "^23.7.0", extras = ["jupyter"] }
-jinja2 = "*"
-jupyter = "^1.0.0"
-jupyter-book = "^0.15.1"
-=======
 black = "^23.7.0"
 docstring-parser = "^0.15"
 jinja2 = "*"
 jsonargparse = "^4.24.1"
->>>>>>> 962c6d1e
 mypy = "^1.4.1"
-nbstripout = "^0.6.1"
 # networkx is used in a test
 networkx = "*"
 poethepoet = "^0.20.0"
@@ -127,15 +119,6 @@
 ]
 ignore = [
     "SIM118", # Needed b/c iter(batch) != iter(batch.keys()). See https://github.com/thu-ml/tianshou/issues/922
-<<<<<<< HEAD
-    "E501", # line too long. black does a good enough job
-    "E741", # variable names like "l". this isn't a huge problem
-    "B008", # do not perform function calls in argument defaults. we do this sometimes
-    "B011", # assert false. we don't use python -O
-    "B028", # we don't need explicit stacklevel for warnings
-    "D100", "D101", "D102", "D104", "D105", "D107", "D203", "D213", "D401", "D402", # docstring stuff
-    "DTZ005", # we don't need that
-=======
     "E501",   # line too long. black does a good enough job
     "E741",   # variable names like "l". this isn't a huge problem
     "B008",   # do not perform function calls in argument defaults. we do this sometimes
@@ -146,20 +129,19 @@
     "RUF012",  # disallows mutable class variables unless annotated
     "DTZ005",  # we don't need that
     "RET505",  # sacrifices visual discernability of control flow paths for brevity (regarding return statements)
->>>>>>> 962c6d1e
     # remaining rules from https://github.com/psf/black/blob/main/.flake8 (except W503)
     # this is a simplified version of config, making vscode plugin happy
     "E402", "E501", "E701", "E731", "C408", "E203"
 ]
 unfixable = [
-    "F841", # unused variable. ruff keeps the call, but mostly we want to get rid of it all
-    "F601", # automatic fix might obscure issue
-    "F602", # automatic fix might obscure issue
-    "B018", # automatic fix might obscure issue
+    "F841",  # unused variable. ruff keeps the call, but mostly we want to get rid of it all
+    "F601",  # automatic fix might obscure issue
+    "F602",  # automatic fix might obscure issue
+    "B018",  # automatic fix might obscure issue
 ]
 extend-fixable = [
-    "F401", # unused import
-    "B905", # bugbear
+    "F401",  # unused import
+    "B905" , # bugbear
 ]
 ignore-init-module-imports = true  # without this, "unused" imports in __init__ will be auto-removed, breaking imports
 
@@ -189,15 +171,9 @@
 _ruff_format = "ruff --fix ."
 lint = ["_black_check", "_ruff_check"]
 _poetry_install_sort_plugin = "poetry self add poetry-plugin-sort"
-<<<<<<< HEAD
-_poetry_sort = "poetry sort"
-_clean-nbs = "nbstripout notebooks/*"
-format = ["_black_format", "_ruff_format", "_poetry_install_sort_plugin", "_poetry_sort", "_clean-nbs"]
-=======
 _poery_sort = "poetry sort"
 format = ["_black_format", "_ruff_format", "_poetry_install_sort_plugin", "_poery_sort"]
 _autogen_rst = "python docs/autogen_rst.py"
->>>>>>> 962c6d1e
 _spellcheck = "sphinx-build -W -b spelling docs docs/_build"
 _doc_build = "sphinx-build -W -b html docs docs/_build"
 doc-clean = "rm -rf docs/_build"
