# Byte-compiled / optimized / DLL files
__pycache__/
*.py[cod]
*$py.class

# C extensions
*.so

# .idea folder
.idea/

# Distribution / packaging
.Python
build/
develop-eggs/
dist/
downloads/
eggs/
.eggs/
lib/
lib64/
parts/
sdist/
var/
wheels/
pip-wheel-metadata/
share/python-wheels/
*.egg-info/
.installed.cfg
*.egg
MANIFEST

# PyInstaller
#  Usually these files are written by a python script from a template
#  before PyInstaller builds the exe, so as to inject date/other infos into it.
*.manifest
*.spec

# Installer logs
pip-log.txt
pip-delete-this-directory.txt

# Unit test / coverage reports
htmlcov/
.tox/
.nox/
.coverage
.coverage.*
.cache
nosetests.xml
coverage.xml
*.cover
*.py,cover
.hypothesis/
.pytest_cache/
cover/

# Translations
*.mo
*.pot

# Django stuff:
*.log
local_settings.py
db.sqlite3
db.sqlite3-journal

# Flask stuff:
instance/
.webassets-cache

# Scrapy stuff:
.scrapy

# Sphinx documentation
docs/_build/

# PyBuilder
target/

# Jupyter Notebook
.ipynb_checkpoints

# IPython
profile_default/
ipython_config.py

# pyenv
#   For a library or package, you might want to ignore these files since the code is
#   intended to run in multiple environments; otherwise, check them in:
# .python-version

# pipenv
#   According to pypa/pipenv#598, it is recommended to include Pipfile.lock in version control.
#   However, in case of collaboration, if having platform-specific dependencies or dependencies
#   having no cross-platform support, pipenv may install dependencies that don't work, or not
#   install all needed dependencies.
#Pipfile.lock

# PEP 582; used by e.g. github.com/David-OConnor/pyflow
__pypackages__/

# Celery stuff
celerybeat-schedule
celerybeat.pid

# SageMath parsed files
*.sage.py

# Environments
.env
.venv
venv/
ENV/
env.bak/
venv.bak/

# Spyder project settings
.spyderproject
.spyproject

# Rope project settings
.ropeproject

# mkdocs documentation
/site

# mypy
.mypy_cache/
.dmypy.json
dmypy.json

# Pyre type checker
.pyre/

# pytype static type analyzer
.pytype/

# customize
log/
MUJOCO_LOG.TXT
*.pth
.vscode/
.DS_Store
*.zip
*.pstats
*.swp
*.pkl
*.hdf5
wandb/
videos/

# might be needed for IDE plugins that can't read ruff config
.flake8

<<<<<<< HEAD
docs/notebooks/_build/
=======
# temporary scripts (for ad-hoc testing), temp folder
/temp
/temp*.py
>>>>>>> 962c6d1e
<|MERGE_RESOLUTION|>--- conflicted
+++ resolved
@@ -153,10 +153,8 @@
 # might be needed for IDE plugins that can't read ruff config
 .flake8
 
-<<<<<<< HEAD
 docs/notebooks/_build/
-=======
+
 # temporary scripts (for ad-hoc testing), temp folder
 /temp
-/temp*.py
->>>>>>> 962c6d1e
+/temp*.py