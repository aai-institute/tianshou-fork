--- conflicted
+++ resolved
@@ -73,25 +73,15 @@
     ) -> tuple[WrapperObsType, float, bool, bool, dict[str, Any]]:
         rew_sum = 0.0
         for _ in range(self.action_repeat):
-<<<<<<< HEAD
-            obs, rew, term, trunc, info = self.env.step(action)
-            done = term or trunc
-
-=======
             obs, rew, terminated, truncated, info = self.env.step(action)
             done = terminated | truncated
->>>>>>> eb0215cf
             # remove done reward penalty
             if not done or not self.rm_done:
                 rew_sum = rew_sum + float(rew)
             if done:
                 break
         # scale reward
-<<<<<<< HEAD
-        return obs, self.reward_scale * rew_sum, term, trunc, info
-=======
         return obs, self.reward_scale * rew_sum, terminated, truncated, info
->>>>>>> eb0215cf
 
 
 def test_sac_bipedal(args: argparse.Namespace = get_args()) -> None:
