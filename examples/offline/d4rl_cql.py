#!/usr/bin/env python3

import argparse
import datetime
import os
import pprint

import gymnasium as gym
import numpy as np
import torch
from torch.utils.tensorboard import SummaryWriter

from examples.offline.utils import load_buffer_d4rl
from tianshou.data import Collector
from tianshou.env import SubprocVectorEnv
from tianshou.policy import CQLPolicy
from tianshou.trainer import OfflineTrainer
from tianshou.utils import TensorboardLogger, WandbLogger
from tianshou.utils.net.common import Net
from tianshou.utils.net.continuous import ActorProb, Critic


def get_args():
    parser = argparse.ArgumentParser()
    parser.add_argument(
        "--task",
        type=str,
        default="Hopper-v2",
        help="The name of the OpenAI Gym environment to train on.",
    )
    parser.add_argument(
        "--seed",
        type=int,
        default=0,
        help="The random seed to use.",
    )
    parser.add_argument(
        "--expert-data-task",
        type=str,
        default="hopper-expert-v2",
        help="The name of the OpenAI Gym environment to use for expert data collection.",
    )
    parser.add_argument(
        "--buffer-size",
        type=int,
        default=1000000,
        help="The size of the replay buffer.",
    )
    parser.add_argument(
        "--hidden-sizes",
        type=int,
        nargs="*",
        default=[256, 256],
        help="The list of hidden sizes for the neural networks.",
    )
    parser.add_argument(
        "--actor-lr",
        type=float,
        default=1e-4,
        help="The learning rate for the actor network.",
    )
    parser.add_argument(
        "--critic-lr",
        type=float,
        default=3e-4,
        help="The learning rate for the critic network.",
    )
    parser.add_argument(
        "--alpha",
        type=float,
        default=0.2,
        help="The weight of the entropy term in the loss function.",
    )
    parser.add_argument(
        "--auto-alpha",
        default=True,
        action="store_true",
        help="Whether to use automatic entropy tuning.",
    )
    parser.add_argument(
        "--alpha-lr",
        type=float,
        default=1e-4,
        help="The learning rate for the entropy tuning.",
    )
    parser.add_argument(
        "--cql-alpha-lr",
        type=float,
        default=3e-4,
        help="The learning rate for the CQL entropy tuning.",
    )
    parser.add_argument(
        "--start-timesteps",
        type=int,
        default=10000,
        help="The number of timesteps before starting to train.",
    )
    parser.add_argument(
        "--epoch",
        type=int,
        default=200,
        help="The number of epochs to train for.",
    )
    parser.add_argument(
        "--step-per-epoch",
        type=int,
        default=5000,
        help="The number of steps per epoch.",
    )
    parser.add_argument(
        "--n-step",
        type=int,
        default=3,
        help="The number of steps to use for N-step TD learning.",
    )
    parser.add_argument(
        "--batch-size",
        type=int,
        default=256,
        help="The batch size for training.",
    )
    parser.add_argument(
        "--tau",
        type=float,
        default=0.005,
        help="The soft target update coefficient.",
    )
    parser.add_argument(
        "--temperature",
        type=float,
        default=1.0,
        help="The temperature for the Boltzmann policy.",
    )
    parser.add_argument(
        "--cql-weight",
        type=float,
        default=1.0,
        help="The weight of the CQL loss term.",
    )
    parser.add_argument(
        "--with-lagrange",
        type=bool,
        default=True,
        help="Whether to use the Lagrange multiplier for CQL.",
    )
    parser.add_argument(
        "--calibrated",
        type=bool,
        default=True,
        help="Whether to use calibration for CQL.",
    )
    parser.add_argument(
        "--lagrange-threshold",
        type=float,
        default=10.0,
        help="The Lagrange multiplier threshold for CQL.",
    )
    parser.add_argument("--gamma", type=float, default=0.99, help="The discount factor")
    parser.add_argument(
        "--eval-freq",
        type=int,
        default=1,
        help="The frequency of evaluation.",
    )
    parser.add_argument(
        "--test-num",
        type=int,
        default=10,
        help="The number of episodes to evaluate for.",
    )
    parser.add_argument(
        "--logdir",
        type=str,
        default="log",
        help="The directory to save logs to.",
    )
    parser.add_argument(
        "--render",
        type=float,
        default=1 / 35,
        help="The frequency of rendering the environment.",
    )
    parser.add_argument(
        "--device",
        type=str,
        default="cuda" if torch.cuda.is_available() else "cpu",
        help="The device to train on (cpu or cuda).",
    )
    parser.add_argument(
        "--resume-path",
        type=str,
        default=None,
        help="The path to the checkpoint to resume from.",
    )
    parser.add_argument(
        "--resume-id",
        type=str,
        default=None,
        help="The ID of the checkpoint to resume from.",
    )
    parser.add_argument(
        "--logger",
        type=str,
        default="tensorboard",
        choices=["tensorboard", "wandb"],
    )
    parser.add_argument("--wandb-project", type=str, default="offline_d4rl.benchmark")
    parser.add_argument(
        "--watch",
        default=False,
        action="store_true",
        help="watch the play of pre-trained policy only",
    )
    return parser.parse_args()


def test_cql():
    args = get_args()
    env = gym.make(args.task)
    args.state_shape = env.observation_space.shape or env.observation_space.n
    args.action_shape = env.action_space.shape or env.action_space.n
    args.max_action = env.action_space.high[0]  # float
    print("device:", args.device)
    print("Observations shape:", args.state_shape)
    print("Actions shape:", args.action_shape)
    print("Action range:", np.min(env.action_space.low), np.max(env.action_space.high))

    args.state_dim = args.state_shape[0]
    args.action_dim = args.action_shape[0]
    print("Max_action", args.max_action)

    # test_envs = gym.make(args.task)
    test_envs = SubprocVectorEnv([lambda: gym.make(args.task) for _ in range(args.test_num)])
    # seed
    np.random.seed(args.seed)
    torch.manual_seed(args.seed)
    test_envs.seed(args.seed)

    # model
    # actor network
    net_a = Net(
        args.state_shape,
        args.action_shape,
        hidden_sizes=args.hidden_sizes,
        device=args.device,
    )
    actor = ActorProb(
        net_a,
        action_shape=args.action_shape,
        device=args.device,
        unbounded=True,
        conditioned_sigma=True,
    ).to(args.device)
    actor_optim = torch.optim.Adam(actor.parameters(), lr=args.actor_lr)

    # critic network
    net_c1 = Net(
        args.state_shape,
        args.action_shape,
        hidden_sizes=args.hidden_sizes,
        concat=True,
        device=args.device,
    )
    net_c2 = Net(
        args.state_shape,
        args.action_shape,
        hidden_sizes=args.hidden_sizes,
        concat=True,
        device=args.device,
    )
    critic = Critic(net_c1, device=args.device).to(args.device)
    critic_optim = torch.optim.Adam(critic.parameters(), lr=args.critic_lr)
    critic2 = Critic(net_c2, device=args.device).to(args.device)
    critic2_optim = torch.optim.Adam(critic2.parameters(), lr=args.critic_lr)

    if args.auto_alpha:
        target_entropy = -np.prod(env.action_space.shape)
        log_alpha = torch.zeros(1, requires_grad=True, device=args.device)
        alpha_optim = torch.optim.Adam([log_alpha], lr=args.alpha_lr)
        args.alpha = (target_entropy, log_alpha, alpha_optim)

    policy = CQLPolicy(
<<<<<<< HEAD
        actor,
        actor_optim,
        critic,
        critic_optim,
        critic2,
        critic2_optim,
=======
        actor=actor,
        actor_optim=actor_optim,
        critic=critic,
        critic_optim=critic_optim,
        action_space=env.action_space,
        critic2=critic2,
        critic2_optim=critic2_optim,
        calibrated=args.calibrated,
>>>>>>> 4a51e692
        cql_alpha_lr=args.cql_alpha_lr,
        cql_weight=args.cql_weight,
        tau=args.tau,
        gamma=args.gamma,
        alpha=args.alpha,
        temperature=args.temperature,
        with_lagrange=args.with_lagrange,
        lagrange_threshold=args.lagrange_threshold,
        min_action=np.min(env.action_space.low),
        max_action=np.max(env.action_space.high),
        device=args.device,
    )

    # load a previous policy
    if args.resume_path:
        policy.load_state_dict(torch.load(args.resume_path, map_location=args.device))
        print("Loaded agent from: ", args.resume_path)

    # collector
    test_collector = Collector(policy, test_envs)

    # log
    now = datetime.datetime.now().strftime("%y%m%d-%H%M%S")
    args.algo_name = "cql"
    log_name = os.path.join(args.task, args.algo_name, str(args.seed), now)
    log_path = os.path.join(args.logdir, log_name)

    # logger
    if args.logger == "wandb":
        logger = WandbLogger(
            save_interval=1,
            name=log_name.replace(os.path.sep, "__"),
            run_id=args.resume_id,
            config=args,
            project=args.wandb_project,
        )
    writer = SummaryWriter(log_path)
    writer.add_text("args", str(args))
    if args.logger == "tensorboard":
        logger = TensorboardLogger(writer)
    else:  # wandb
        logger.load(writer)

    def save_best_fn(policy):
        torch.save(policy.state_dict(), os.path.join(log_path, "policy.pth"))

    def watch():
        if args.resume_path is None:
            args.resume_path = os.path.join(log_path, "policy.pth")

        policy.load_state_dict(torch.load(args.resume_path, map_location=torch.device("cpu")))
        policy.eval()
        collector = Collector(policy, env)
        collector.collect(n_episode=1, render=1 / 35)

    if not args.watch:
        replay_buffer = load_buffer_d4rl(args.expert_data_task)
        # trainer
        result = OfflineTrainer(
            policy=policy,
            buffer=replay_buffer,
            test_collector=test_collector,
            max_epoch=args.epoch,
            step_per_epoch=args.step_per_epoch,
            episode_per_test=args.test_num,
            batch_size=args.batch_size,
            save_best_fn=save_best_fn,
            logger=logger,
        ).run()
        pprint.pprint(result)
    else:
        watch()

    # Let's watch its performance!
    policy.eval()
    test_envs.seed(args.seed)
    test_collector.reset()
    result = test_collector.collect(n_episode=args.test_num, render=args.render)
    print(f"Final reward: {result['rews'].mean()}, length: {result['lens'].mean()}")


if __name__ == "__main__":
    test_cql()<|MERGE_RESOLUTION|>--- conflicted
+++ resolved
@@ -280,14 +280,6 @@
         args.alpha = (target_entropy, log_alpha, alpha_optim)
 
     policy = CQLPolicy(
-<<<<<<< HEAD
-        actor,
-        actor_optim,
-        critic,
-        critic_optim,
-        critic2,
-        critic2_optim,
-=======
         actor=actor,
         actor_optim=actor_optim,
         critic=critic,
@@ -296,7 +288,6 @@
         critic2=critic2,
         critic2_optim=critic2_optim,
         calibrated=args.calibrated,
->>>>>>> 4a51e692
         cql_alpha_lr=args.cql_alpha_lr,
         cql_weight=args.cql_weight,
         tau=args.tau,
