import argparse
import datetime
import os
import pickle
import pprint

import gymnasium as gym
import numpy as np
import torch
from torch.utils.tensorboard import SummaryWriter

from tianshou.data import Collector, VectorReplayBuffer
from tianshou.env import DummyVectorEnv
from tianshou.policy import BCQPolicy
from tianshou.trainer import OfflineTrainer
from tianshou.utils import TensorboardLogger
from tianshou.utils.net.common import MLP, Net
from tianshou.utils.net.continuous import VAE, Critic, Perturbation

if __name__ == "__main__":
    from gather_pendulum_data import expert_file_name, gather_data
else:  # pytest
    from test.offline.gather_pendulum_data import expert_file_name, gather_data


def get_args():
    parser = argparse.ArgumentParser()
    parser.add_argument("--task", type=str, default="Pendulum-v1")
    parser.add_argument("--reward-threshold", type=float, default=None)
    parser.add_argument("--seed", type=int, default=0)
    parser.add_argument("--hidden-sizes", type=int, nargs="*", default=[64])
    parser.add_argument("--actor-lr", type=float, default=1e-3)
    parser.add_argument("--critic-lr", type=float, default=1e-3)
    parser.add_argument("--epoch", type=int, default=5)
    parser.add_argument("--step-per-epoch", type=int, default=500)
    parser.add_argument("--batch-size", type=int, default=32)
    parser.add_argument("--test-num", type=int, default=10)
    parser.add_argument("--logdir", type=str, default="log")
    parser.add_argument("--render", type=float, default=1 / 35)

    parser.add_argument("--vae-hidden-sizes", type=int, nargs="*", default=[32, 32])
    # default to 2 * action_dim
    parser.add_argument("--latent_dim", type=int, default=None)
    parser.add_argument("--gamma", default=0.99)
    parser.add_argument("--tau", default=0.005)
    # Weighting for Clipped Double Q-learning in BCQ
    parser.add_argument("--lmbda", default=0.75)
    # Max perturbation hyper-parameter for BCQ
    parser.add_argument("--phi", default=0.05)
    parser.add_argument(
        "--device",
        type=str,
        default="cuda" if torch.cuda.is_available() else "cpu",
    )
    parser.add_argument("--resume-path", type=str, default=None)
    parser.add_argument(
        "--watch",
        default=False,
        action="store_true",
        help="watch the play of pre-trained policy only",
    )
    parser.add_argument("--load-buffer-name", type=str, default=expert_file_name())
    parser.add_argument("--show-progress", action="store_true")
    return parser.parse_known_args()[0]


def test_bcq(args=get_args()):
    if os.path.exists(args.load_buffer_name) and os.path.isfile(args.load_buffer_name):
        if args.load_buffer_name.endswith(".hdf5"):
            buffer = VectorReplayBuffer.load_hdf5(args.load_buffer_name)
        else:
            with open(args.load_buffer_name, "rb") as f:
                buffer = pickle.load(f)
    else:
        buffer = gather_data()
    env = gym.make(args.task)
    args.state_shape = env.observation_space.shape or env.observation_space.n
    args.action_shape = env.action_space.shape or env.action_space.n
    args.max_action = env.action_space.high[0]  # float
    if args.reward_threshold is None:
        # too low?
        default_reward_threshold = {"Pendulum-v0": -1100, "Pendulum-v1": -1100}
        args.reward_threshold = default_reward_threshold.get(args.task, env.spec.reward_threshold)

    args.state_dim = args.state_shape[0]
    args.action_dim = args.action_shape[0]
    # test_envs = gym.make(args.task)
    test_envs = DummyVectorEnv([lambda: gym.make(args.task) for _ in range(args.test_num)])
    # seed
    np.random.seed(args.seed)
    torch.manual_seed(args.seed)
    test_envs.seed(args.seed)

    # model
    # perturbation network
    net_a = MLP(
        input_dim=args.state_dim + args.action_dim,
        output_dim=args.action_dim,
        hidden_sizes=args.hidden_sizes,
        device=args.device,
    )
    actor = Perturbation(net_a, max_action=args.max_action, device=args.device, phi=args.phi).to(
        args.device,
    )
    actor_optim = torch.optim.Adam(actor.parameters(), lr=args.actor_lr)

    net_c = Net(
        args.state_shape,
        args.action_shape,
        hidden_sizes=args.hidden_sizes,
        concat=True,
        device=args.device,
    )
    critic = Critic(net_c, device=args.device).to(args.device)
    critic_optim = torch.optim.Adam(critic.parameters(), lr=args.critic_lr)

    # vae
    # output_dim = 0, so the last Module in the encoder is ReLU
    vae_encoder = MLP(
        input_dim=args.state_dim + args.action_dim,
        hidden_sizes=args.vae_hidden_sizes,
        device=args.device,
    )
    if not args.latent_dim:
        args.latent_dim = args.action_dim * 2
    vae_decoder = MLP(
        input_dim=args.state_dim + args.latent_dim,
        output_dim=args.action_dim,
        hidden_sizes=args.vae_hidden_sizes,
        device=args.device,
    )
    vae = VAE(
        vae_encoder,
        vae_decoder,
        hidden_dim=args.vae_hidden_sizes[-1],
        latent_dim=args.latent_dim,
        max_action=args.max_action,
        device=args.device,
    ).to(args.device)
    vae_optim = torch.optim.Adam(vae.parameters())

    policy = BCQPolicy(
        actor_perturbation=actor,
        actor_perturbation_optim=actor_optim,
<<<<<<< HEAD
        critic=critic1,
        critic_optim=critic1_optim,
        vae=vae,
        vae_optim=vae_optim,
        action_space=env.action_space,
        critic2=critic2,
        critic2_optim=critic2_optim,
=======
        critic=critic,
        critic_optim=critic_optim,
        vae=vae,
        vae_optim=vae_optim,
        action_space=env.action_space,
>>>>>>> 4a51e692
        device=args.device,
        gamma=args.gamma,
        tau=args.tau,
        lmbda=args.lmbda,
    )

    # load a previous policy
    if args.resume_path:
        policy.load_state_dict(torch.load(args.resume_path, map_location=args.device))
        print("Loaded agent from: ", args.resume_path)

    # collector
    # buffer has been gathered
    # train_collector = Collector(policy, train_envs, buffer, exploration_noise=True)
    test_collector = Collector(policy, test_envs)
    # log
    t0 = datetime.datetime.now().strftime("%m%d_%H%M%S")
    log_file = f'seed_{args.seed}_{t0}-{args.task.replace("-", "_")}_bcq'
    log_path = os.path.join(args.logdir, args.task, "bcq", log_file)
    writer = SummaryWriter(log_path)
    writer.add_text("args", str(args))
    logger = TensorboardLogger(writer)

    def save_best_fn(policy):
        torch.save(policy.state_dict(), os.path.join(log_path, "policy.pth"))

    def stop_fn(mean_rewards):
        return mean_rewards >= args.reward_threshold

    def watch():
        policy.load_state_dict(
            torch.load(os.path.join(log_path, "policy.pth"), map_location=torch.device("cpu")),
        )
        policy.eval()
        collector = Collector(policy, env)
        collector.collect(n_episode=1, render=1 / 35)

    # trainer
    result = OfflineTrainer(
        policy=policy,
        buffer=buffer,
        test_collector=test_collector,
        max_epoch=args.epoch,
        step_per_epoch=args.step_per_epoch,
        episode_per_test=args.test_num,
        batch_size=args.batch_size,
        save_best_fn=save_best_fn,
        stop_fn=stop_fn,
        logger=logger,
        show_progress=args.show_progress,
    ).run()
    assert stop_fn(result["best_reward"])

    # Let's watch its performance!
    if __name__ == "__main__":
        pprint.pprint(result)
        env = gym.make(args.task)
        policy.eval()
        collector = Collector(policy, env)
        result = collector.collect(n_episode=1, render=args.render)
        rews, lens = result["rews"], result["lens"]
        print(f"Final reward: {rews.mean()}, length: {lens.mean()}")


if __name__ == "__main__":
    test_bcq()<|MERGE_RESOLUTION|>--- conflicted
+++ resolved
@@ -142,21 +142,11 @@
     policy = BCQPolicy(
         actor_perturbation=actor,
         actor_perturbation_optim=actor_optim,
-<<<<<<< HEAD
-        critic=critic1,
-        critic_optim=critic1_optim,
-        vae=vae,
-        vae_optim=vae_optim,
-        action_space=env.action_space,
-        critic2=critic2,
-        critic2_optim=critic2_optim,
-=======
         critic=critic,
         critic_optim=critic_optim,
         vae=vae,
         vae_optim=vae_optim,
         action_space=env.action_space,
->>>>>>> 4a51e692
         device=args.device,
         gamma=args.gamma,
         tau=args.tau,
