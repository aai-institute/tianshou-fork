import argparse
import os
import pickle

import gymnasium as gym
import numpy as np
import torch
from torch.utils.tensorboard import SummaryWriter

from tianshou.data import Collector, VectorReplayBuffer
from tianshou.env import DummyVectorEnv
from tianshou.policy import SACPolicy
from tianshou.trainer import OffpolicyTrainer
from tianshou.utils import TensorboardLogger
from tianshou.utils.net.common import Net
from tianshou.utils.net.continuous import ActorProb, Critic


def expert_file_name():
    return os.path.join(os.path.dirname(__file__), "expert_SAC_Pendulum-v1.pkl")


def get_args():
    parser = argparse.ArgumentParser()
    parser.add_argument("--task", type=str, default="Pendulum-v1")
    parser.add_argument("--reward-threshold", type=float, default=None)
    parser.add_argument("--seed", type=int, default=0)
    parser.add_argument("--buffer-size", type=int, default=20000)
    parser.add_argument("--hidden-sizes", type=int, nargs="*", default=[128, 128])
    parser.add_argument("--actor-lr", type=float, default=1e-3)
    parser.add_argument("--critic-lr", type=float, default=1e-3)
    parser.add_argument("--epoch", type=int, default=7)
    parser.add_argument("--step-per-epoch", type=int, default=8000)
    parser.add_argument("--batch-size", type=int, default=256)
    parser.add_argument("--training-num", type=int, default=10)
    parser.add_argument("--test-num", type=int, default=10)
    parser.add_argument("--step-per-collect", type=int, default=10)
    parser.add_argument("--update-per-step", type=float, default=0.125)
    parser.add_argument("--logdir", type=str, default="log")
    parser.add_argument("--render", type=float, default=0.0)
    parser.add_argument("--gamma", default=0.99)
    parser.add_argument("--tau", default=0.005)
    parser.add_argument(
        "--device",
        type=str,
        default="cuda" if torch.cuda.is_available() else "cpu",
    )
    parser.add_argument("--resume-path", type=str, default=None)
    parser.add_argument(
        "--watch",
        default=False,
        action="store_true",
        help="watch the play of pre-trained policy only",
    )
    # sac:
    parser.add_argument("--alpha", type=float, default=0.2)
    parser.add_argument("--auto-alpha", type=int, default=1)
    parser.add_argument("--alpha-lr", type=float, default=3e-4)
    parser.add_argument("--n-step", type=int, default=3)
    parser.add_argument("--save-buffer-name", type=str, default=expert_file_name())
    return parser.parse_known_args()[0]


def gather_data():
    """Return expert buffer data."""
    args = get_args()
    env = gym.make(args.task)
    args.state_shape = env.observation_space.shape or env.observation_space.n
    args.action_shape = env.action_space.shape or env.action_space.n
    args.max_action = env.action_space.high[0]
    if args.reward_threshold is None:
        default_reward_threshold = {"Pendulum-v0": -250, "Pendulum-v1": -250}
        args.reward_threshold = default_reward_threshold.get(args.task, env.spec.reward_threshold)
    # you can also use tianshou.env.SubprocVectorEnv
    # train_envs = gym.make(args.task)
    train_envs = DummyVectorEnv([lambda: gym.make(args.task) for _ in range(args.training_num)])
    # test_envs = gym.make(args.task)
    test_envs = DummyVectorEnv([lambda: gym.make(args.task) for _ in range(args.test_num)])
    # seed
    np.random.seed(args.seed)
    torch.manual_seed(args.seed)
    train_envs.seed(args.seed)
    test_envs.seed(args.seed)
    # model
    net = Net(args.state_shape, hidden_sizes=args.hidden_sizes, device=args.device)
    actor = ActorProb(
        net,
        args.action_shape,
        device=args.device,
        unbounded=True,
    ).to(args.device)
    actor_optim = torch.optim.Adam(actor.parameters(), lr=args.actor_lr)
    net_c = Net(
        args.state_shape,
        args.action_shape,
        hidden_sizes=args.hidden_sizes,
        concat=True,
        device=args.device,
    )
    critic = Critic(net_c, device=args.device).to(args.device)
    critic_optim = torch.optim.Adam(critic.parameters(), lr=args.critic_lr)

    if args.auto_alpha:
        target_entropy = -np.prod(env.action_space.shape)
        log_alpha = torch.zeros(1, requires_grad=True, device=args.device)
        alpha_optim = torch.optim.Adam([log_alpha], lr=args.alpha_lr)
        args.alpha = (target_entropy, log_alpha, alpha_optim)

    policy = SACPolicy(
        actor=actor,
        actor_optim=actor_optim,
<<<<<<< HEAD
        critic=critic1,
        critic_optim=critic1_optim,
        critic2=critic2,
        critic2_optim=critic2_optim,
=======
        critic=critic,
        critic_optim=critic_optim,
>>>>>>> 4a51e692
        tau=args.tau,
        gamma=args.gamma,
        alpha=args.alpha,
        estimation_step=args.n_step,
        action_space=env.action_space,
    )
    # collector
    buffer = VectorReplayBuffer(args.buffer_size, len(train_envs))
    train_collector = Collector(policy, train_envs, buffer, exploration_noise=True)
    test_collector = Collector(policy, test_envs)
    # train_collector.collect(n_step=args.buffer_size)
    # log
    log_path = os.path.join(args.logdir, args.task, "sac")
    writer = SummaryWriter(log_path)
    logger = TensorboardLogger(writer)

    def save_best_fn(policy):
        torch.save(policy.state_dict(), os.path.join(log_path, "policy.pth"))

    def stop_fn(mean_rewards):
        return mean_rewards >= args.reward_threshold

    # trainer
    OffpolicyTrainer(
        policy=policy,
        train_collector=train_collector,
        test_collector=test_collector,
        max_epoch=args.epoch,
        step_per_epoch=args.step_per_epoch,
        step_per_collect=args.step_per_collect,
        episode_per_test=args.test_num,
        batch_size=args.batch_size,
        update_per_step=args.update_per_step,
        save_best_fn=save_best_fn,
        stop_fn=stop_fn,
        logger=logger,
    ).run()
    train_collector.reset()
    result = train_collector.collect(n_step=args.buffer_size)
    rews, lens = result["rews"], result["lens"]
    print(f"Final reward: {rews.mean()}, length: {lens.mean()}")
    if args.save_buffer_name.endswith(".hdf5"):
        buffer.save_hdf5(args.save_buffer_name)
    else:
        with open(args.save_buffer_name, "wb") as f:
            pickle.dump(buffer, f)
    return buffer<|MERGE_RESOLUTION|>--- conflicted
+++ resolved
@@ -109,15 +109,8 @@
     policy = SACPolicy(
         actor=actor,
         actor_optim=actor_optim,
-<<<<<<< HEAD
-        critic=critic1,
-        critic_optim=critic1_optim,
-        critic2=critic2,
-        critic2_optim=critic2_optim,
-=======
         critic=critic,
         critic_optim=critic_optim,
->>>>>>> 4a51e692
         tau=args.tau,
         gamma=args.gamma,
         alpha=args.alpha,
