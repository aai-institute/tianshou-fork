from typing import Any, Literal, cast

import gymnasium as gym
import numpy as np
import torch

from tianshou.data import Batch
from tianshou.data.batch import BatchProtocol
from tianshou.data.types import ActBatchProtocol, RolloutBatchProtocol
from tianshou.policy import BasePolicy
from tianshou.policy.base import TLearningRateScheduler


class PSRLModel:
    """Implementation of Posterior Sampling Reinforcement Learning Model.

    :param trans_count_prior: dirichlet prior (alphas), with shape
        (n_state, n_action, n_state).
    :param rew_mean_prior: means of the normal priors of rewards,
        with shape (n_state, n_action).
    :param rew_std_prior: standard deviations of the normal priors
        of rewards, with shape (n_state, n_action).
    :param discount_factor: in [0, 1].
    :param epsilon: for precision control in value iteration.
    :param lr_scheduler: a learning rate scheduler that adjusts the learning rate in
        optimizer in each policy.update(). Default to None (no lr_scheduler).
    """

    def __init__(
        self,
        trans_count_prior: np.ndarray,
        rew_mean_prior: np.ndarray,
        rew_std_prior: np.ndarray,
        discount_factor: float,
        epsilon: float,
    ) -> None:
        self.trans_count = trans_count_prior
        self.n_state, self.n_action = rew_mean_prior.shape
        self.rew_mean = rew_mean_prior
        self.rew_std = rew_std_prior
        self.rew_square_sum = np.zeros_like(rew_mean_prior)
        self.rew_std_prior = rew_std_prior
        self.discount_factor = discount_factor
        self.rew_count = np.full(rew_mean_prior.shape, epsilon)  # no weight
        self.eps = epsilon
        self.policy: np.ndarray
        self.value = np.zeros(self.n_state)
        self.updated = False
        self.__eps = np.finfo(np.float32).eps.item()

    def observe(
        self,
        trans_count: np.ndarray,
        rew_sum: np.ndarray,
        rew_square_sum: np.ndarray,
        rew_count: np.ndarray,
    ) -> None:
        """Add data into memory pool.

        For rewards, we have a normal prior at first. After we observed a
        reward for a given state-action pair, we use the mean value of our
        observations instead of the prior mean as the posterior mean. The
        standard deviations are in inverse proportion to the number of the
        corresponding observations.

        :param trans_count: the number of observations, with shape
            (n_state, n_action, n_state).
        :param rew_sum: total rewards, with shape
            (n_state, n_action).
        :param rew_square_sum: total rewards' squares, with shape
            (n_state, n_action).
        :param rew_count: the number of rewards, with shape
            (n_state, n_action).
        """
        self.updated = False
        self.trans_count += trans_count
        sum_count = self.rew_count + rew_count
        self.rew_mean = (self.rew_mean * self.rew_count + rew_sum) / sum_count
        self.rew_square_sum += rew_square_sum
        raw_std2 = self.rew_square_sum / sum_count - self.rew_mean**2
        self.rew_std = np.sqrt(
            1 / (sum_count / (raw_std2 + self.__eps) + 1 / self.rew_std_prior**2),
        )
        self.rew_count = sum_count

    def sample_trans_prob(self) -> np.ndarray:
        return torch.distributions.Dirichlet(torch.from_numpy(self.trans_count)).sample().numpy()

    def sample_reward(self) -> np.ndarray:
        return np.random.normal(self.rew_mean, self.rew_std)

    def solve_policy(self) -> None:
        self.updated = True
        self.policy, self.value = self.value_iteration(
            self.sample_trans_prob(),
            self.sample_reward(),
            self.discount_factor,
            self.eps,
            self.value,
        )

    @staticmethod
    def value_iteration(
        trans_prob: np.ndarray,
        rew: np.ndarray,
        discount_factor: float,
        eps: float,
        value: np.ndarray,
    ) -> tuple[np.ndarray, np.ndarray]:
        """Value iteration solver for MDPs.

        :param trans_prob: transition probabilities, with shape
            (n_state, n_action, n_state).
        :param rew: rewards, with shape (n_state, n_action).
        :param eps: for precision control.
        :param discount_factor: in [0, 1].
        :param value: the initialize value of value array, with
            shape (n_state, ).

        :return: the optimal policy with shape (n_state, ).
        """
        Q = rew + discount_factor * trans_prob.dot(value)
        new_value = Q.max(axis=1)
        while not np.allclose(new_value, value, eps):
            value = new_value
            Q = rew + discount_factor * trans_prob.dot(value)
            new_value = Q.max(axis=1)
        # this is to make sure if Q(s, a1) == Q(s, a2) -> choose a1/a2 randomly
        Q += eps * np.random.randn(*Q.shape)
        return Q.argmax(axis=1), new_value

    def __call__(
        self,
        obs: np.ndarray,
        state: Any = None,
        info: Any = None,
    ) -> np.ndarray:
        if not self.updated:
            self.solve_policy()
        return self.policy[obs]


class PSRLPolicy(BasePolicy):
    """Implementation of Posterior Sampling Reinforcement Learning.

    Reference: Strens M. A Bayesian framework for reinforcement learning [C]
    //ICML. 2000, 2000: 943-950.

    :param trans_count_prior: dirichlet prior (alphas), with shape
        (n_state, n_action, n_state).
    :param rew_mean_prior: means of the normal priors of rewards,
        with shape (n_state, n_action).
    :param rew_std_prior: standard deviations of the normal priors
        of rewards, with shape (n_state, n_action).
    :param action_space: Env's action_space.
    :param discount_factor: in [0, 1].
    :param epsilon: for precision control in value iteration.
    :param add_done_loop: whether to add an extra self-loop for the
        terminal state in MDP. Default to False.
    :param observation_space: Env's observation space.
<<<<<<< HEAD
    :param action_scaling: if True, scale the action from [-1, 1] to the range
        of action_space. Only used if the action_space is continuous.
    :param action_bound_method: method to bound action to range [-1, 1].
        Only used if the action_space is continuous.
=======
>>>>>>> 4a51e692
    :param lr_scheduler: if not None, will be called in `policy.update()`.

    .. seealso::

        Please refer to :class:`~tianshou.policy.BasePolicy` for more detailed
        explanation.
    """

    def __init__(
        self,
        *,
        trans_count_prior: np.ndarray,
        rew_mean_prior: np.ndarray,
        rew_std_prior: np.ndarray,
<<<<<<< HEAD
        action_space: gym.Space,
=======
        action_space: gym.spaces.Discrete,
>>>>>>> 4a51e692
        discount_factor: float = 0.99,
        epsilon: float = 0.01,
        add_done_loop: bool = False,
        observation_space: gym.Space | None = None,
<<<<<<< HEAD
        action_scaling: bool = False,
        action_bound_method: Literal["clip", "tanh"] | None = "clip",
=======
>>>>>>> 4a51e692
        lr_scheduler: TLearningRateScheduler | None = None,
    ) -> None:
        super().__init__(
            action_space=action_space,
            observation_space=observation_space,
<<<<<<< HEAD
            action_scaling=action_scaling,
            action_bound_method=action_bound_method,
=======
            action_scaling=False,
            action_bound_method=None,
>>>>>>> 4a51e692
            lr_scheduler=lr_scheduler,
        )
        assert 0.0 <= discount_factor <= 1.0, "discount factor should be in [0, 1]"
        self.model = PSRLModel(
            trans_count_prior,
            rew_mean_prior,
            rew_std_prior,
            discount_factor,
            epsilon,
        )
        self._add_done_loop = add_done_loop

    def forward(
        self,
        batch: RolloutBatchProtocol,
        state: dict | BatchProtocol | np.ndarray | None = None,
        **kwargs: Any,
    ) -> ActBatchProtocol:
        """Compute action over the given batch data with PSRL model.

        :return: A :class:`~tianshou.data.Batch` with "act" key containing
            the action.

        .. seealso::

            Please refer to :meth:`~tianshou.policy.BasePolicy.forward` for
            more detailed explanation.
        """
        assert isinstance(batch.obs, np.ndarray), "only support np.ndarray observation"
        act = self.model(batch.obs, state=state, info=batch.info)
        result = Batch(act=act)
        return cast(ActBatchProtocol, result)

    def learn(self, batch: RolloutBatchProtocol, *args: Any, **kwargs: Any) -> dict[str, float]:
        n_s, n_a = self.model.n_state, self.model.n_action
        trans_count = np.zeros((n_s, n_a, n_s))
        rew_sum = np.zeros((n_s, n_a))
        rew_square_sum = np.zeros((n_s, n_a))
        rew_count = np.zeros((n_s, n_a))
        for minibatch in batch.split(size=1):
            obs, act, obs_next = minibatch.obs, minibatch.act, minibatch.obs_next
            obs_next = cast(np.ndarray, obs_next)
            assert not isinstance(obs, BatchProtocol), "Observations cannot be Batches here"
            trans_count[obs, act, obs_next] += 1
            rew_sum[obs, act] += minibatch.rew
            rew_square_sum[obs, act] += minibatch.rew**2
            rew_count[obs, act] += 1
            if self._add_done_loop and minibatch.done:
                # special operation for terminal states: add a self-loop
                trans_count[obs_next, :, obs_next] += 1
                rew_count[obs_next, :] += 1
        self.model.observe(trans_count, rew_sum, rew_square_sum, rew_count)
        return {
            "psrl/rew_mean": float(self.model.rew_mean.mean()),
            "psrl/rew_std": float(self.model.rew_std.mean()),
        }<|MERGE_RESOLUTION|>--- conflicted
+++ resolved
@@ -1,4 +1,4 @@
-from typing import Any, Literal, cast
+from typing import Any, cast
 
 import gymnasium as gym
 import numpy as np
@@ -158,13 +158,6 @@
     :param add_done_loop: whether to add an extra self-loop for the
         terminal state in MDP. Default to False.
     :param observation_space: Env's observation space.
-<<<<<<< HEAD
-    :param action_scaling: if True, scale the action from [-1, 1] to the range
-        of action_space. Only used if the action_space is continuous.
-    :param action_bound_method: method to bound action to range [-1, 1].
-        Only used if the action_space is continuous.
-=======
->>>>>>> 4a51e692
     :param lr_scheduler: if not None, will be called in `policy.update()`.
 
     .. seealso::
@@ -179,32 +172,18 @@
         trans_count_prior: np.ndarray,
         rew_mean_prior: np.ndarray,
         rew_std_prior: np.ndarray,
-<<<<<<< HEAD
-        action_space: gym.Space,
-=======
         action_space: gym.spaces.Discrete,
->>>>>>> 4a51e692
         discount_factor: float = 0.99,
         epsilon: float = 0.01,
         add_done_loop: bool = False,
         observation_space: gym.Space | None = None,
-<<<<<<< HEAD
-        action_scaling: bool = False,
-        action_bound_method: Literal["clip", "tanh"] | None = "clip",
-=======
->>>>>>> 4a51e692
         lr_scheduler: TLearningRateScheduler | None = None,
     ) -> None:
         super().__init__(
             action_space=action_space,
             observation_space=observation_space,
-<<<<<<< HEAD
-            action_scaling=action_scaling,
-            action_bound_method=action_bound_method,
-=======
             action_scaling=False,
             action_bound_method=None,
->>>>>>> 4a51e692
             lr_scheduler=lr_scheduler,
         )
         assert 0.0 <= discount_factor <= 1.0, "discount factor should be in [0, 1]"
