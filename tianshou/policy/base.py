import logging
import time
from abc import ABC, abstractmethod
from collections.abc import Callable
from typing import Any, Literal, TypeAlias, cast

import gymnasium as gym
import numpy as np
import torch
from gymnasium.spaces import Box, Discrete, MultiBinary, MultiDiscrete
from numba import njit
from torch import nn

<<<<<<< HEAD
from tianshou.data import ReplayBuffer, BaseStats, UpdateStats, to_numpy, to_torch_as
from tianshou.data.batch import BatchProtocol
=======
from tianshou.data import ReplayBuffer, to_numpy, to_torch_as
from tianshou.data.batch import Batch, BatchProtocol, arr_type
>>>>>>> f134bc20
from tianshou.data.buffer.base import TBuffer
from tianshou.data.types import (
    ActBatchProtocol,
    BatchWithReturnsProtocol,
    ObsBatchProtocol,
    RolloutBatchProtocol,
)
from tianshou.utils import MultipleLRSchedulers

logger = logging.getLogger(__name__)

TLearningRateScheduler: TypeAlias = torch.optim.lr_scheduler.LRScheduler | MultipleLRSchedulers


class BasePolicy(ABC, nn.Module):
    """The base class for any RL policy.

    Tianshou aims to modularize RL algorithms. It comes into several classes of
    policies in Tianshou. All policy classes must inherit from
    :class:`~tianshou.policy.BasePolicy`.

    A policy class typically has the following parts:

    * :meth:`~tianshou.policy.BasePolicy.__init__`: initialize the policy, including \
        coping the target network and so on;
    * :meth:`~tianshou.policy.BasePolicy.forward`: compute action with given \
        observation;
    * :meth:`~tianshou.policy.BasePolicy.process_fn`: pre-process data from the \
        replay buffer (this function can interact with replay buffer);
    * :meth:`~tianshou.policy.BasePolicy.learn`: update policy with a given batch of \
        data.
    * :meth:`~tianshou.policy.BasePolicy.post_process_fn`: update the replay buffer \
        from the learning process (e.g., prioritized replay buffer needs to update \
        the weight);
    * :meth:`~tianshou.policy.BasePolicy.update`: the main interface for training, \
        i.e., `process_fn -> learn -> post_process_fn`.

    Most of the policy needs a neural network to predict the action and an
    optimizer to optimize the policy. The rules of self-defined networks are:

    1. Input: observation "obs" (may be a ``numpy.ndarray``, a ``torch.Tensor``, a \
    dict or any others), hidden state "state" (for RNN usage), and other information \
    "info" provided by the environment.
    2. Output: some "logits", the next hidden state "state", and the intermediate \
    result during policy forwarding procedure "policy". The "logits" could be a tuple \
    instead of a ``torch.Tensor``. It depends on how the policy process the network \
    output. For example, in PPO, the return of the network might be \
    ``(mu, sigma), state`` for Gaussian policy. The "policy" can be a Batch of \
    torch.Tensor or other things, which will be stored in the replay buffer, and can \
    be accessed in the policy update process (e.g. in "policy.learn()", the \
    "batch.policy" is what you need).

    Since :class:`~tianshou.policy.BasePolicy` inherits ``torch.nn.Module``, you can
    use :class:`~tianshou.policy.BasePolicy` almost the same as ``torch.nn.Module``,
    for instance, loading and saving the model:
    ::

        torch.save(policy.state_dict(), "policy.pth")
        policy.load_state_dict(torch.load("policy.pth"))

    :param action_space: Env's action_space.
    :param observation_space: Env's observation space. TODO: appears unused...
    :param action_scaling: if True, scale the action from [-1, 1] to the range
        of action_space. Only used if the action_space is continuous.
    :param action_bound_method: method to bound action to range [-1, 1].
        Only used if the action_space is continuous.
    :param lr_scheduler: if not None, will be called in `policy.update()`.
    """

    def __init__(
        self,
        *,
        action_space: gym.Space,
        # TODO: does the policy actually need the observation space?
        observation_space: gym.Space | None = None,
        action_scaling: bool = False,
        action_bound_method: Literal["clip", "tanh"] | None = "clip",
        lr_scheduler: TLearningRateScheduler | None = None,
    ) -> None:
        allowed_action_bound_methods = ("clip", "tanh")
        if (
            action_bound_method is not None
            and action_bound_method not in allowed_action_bound_methods
        ):
            raise ValueError(
                f"Got invalid {action_bound_method=}. "
                f"Valid values are: {allowed_action_bound_methods}.",
            )
        if action_scaling and not isinstance(action_space, Box):
            raise ValueError(
                f"action_scaling can only be True when action_space is Box but "
                f"got: {action_space}",
            )

        super().__init__()
        self.observation_space = observation_space
        self.action_space = action_space
        if isinstance(action_space, Discrete | MultiDiscrete | MultiBinary):
            self.action_type = "discrete"
        elif isinstance(action_space, Box):
            self.action_type = "continuous"
        else:
            raise ValueError(f"Unsupported action space: {action_space}.")
        self.agent_id = 0
        self.updating = False
        self.action_scaling = action_scaling
        self.action_bound_method = action_bound_method
        self.lr_scheduler = lr_scheduler
        self._compile()

    def set_agent_id(self, agent_id: int) -> None:
        """Set self.agent_id = agent_id, for MARL."""
        self.agent_id = agent_id

    # TODO: needed, since for most of offline algorithm, the algorithm itself doesn't
    #  have a method to add noise to action.
    #  So we add the default behavior here. It's a little messy, maybe one can
    #  find a better way to do this.
    def exploration_noise(
        self,
        act: np.ndarray | BatchProtocol,
        batch: RolloutBatchProtocol,
    ) -> np.ndarray | BatchProtocol:
        """Modify the action from policy.forward with exploration noise.

        NOTE: currently does not add any noise! Needs to be overridden by subclasses
        to actually do something.

        :param act: a data batch or numpy.ndarray which is the action taken by
            policy.forward.
        :param batch: the input batch for policy.forward, kept for advanced usage.
        :return: action in the same form of input "act" but with added exploration
            noise.
        """
        return act

    def soft_update(self, tgt: nn.Module, src: nn.Module, tau: float) -> None:
        """Softly update the parameters of target module towards the parameters of source module."""
        for tgt_param, src_param in zip(tgt.parameters(), src.parameters(), strict=True):
            tgt_param.data.copy_(tau * src_param.data + (1 - tau) * tgt_param.data)

    def compute_action(
        self,
        obs: arr_type,
        info: dict[str, Any] | None = None,
        state: dict | BatchProtocol | np.ndarray | None = None,
    ) -> np.ndarray | int:
        """Get action as int (for discrete env's) or array (for continuous ones) from
        an env's observation and info.

        :param obs: observation from the gym's env.
        :param info: information given by the gym's env.
        :param state: the hidden state of RNN policy, used for recurrent policy.
        :return: action as int (for discrete env's) or array (for continuous ones).
        """
        # need to add empty batch dimension
        obs = obs[None, :]
        obs_batch = cast(ObsBatchProtocol, Batch(obs=obs, info=info))
        act = self.forward(obs_batch, state=state).act.squeeze()
        if isinstance(act, torch.Tensor):
            act = act.detach().cpu().numpy()
        act = self.map_action(act)
        if isinstance(self.action_space, Discrete):
            # could be an array of shape (), easier to just convert to int
            act = int(act)  # type: ignore
        return act

    @abstractmethod
    def forward(
        self,
        batch: ObsBatchProtocol,
        state: dict | BatchProtocol | np.ndarray | None = None,
        **kwargs: Any,
    ) -> ActBatchProtocol:
        """Compute action over the given batch data.

        :return: A :class:`~tianshou.data.Batch` which MUST have the following keys:

            * ``act`` an numpy.ndarray or a torch.Tensor, the action over \
                given batch data.
            * ``state`` a dict, an numpy.ndarray or a torch.Tensor, the \
                internal state of the policy, ``None`` as default.

        Other keys are user-defined. It depends on the algorithm. For example,
        ::

            # some code
            return Batch(logits=..., act=..., state=None, dist=...)

        The keyword ``policy`` is reserved and the corresponding data will be
        stored into the replay buffer. For instance,
        ::

            # some code
            return Batch(..., policy=Batch(log_prob=dist.log_prob(act)))
            # and in the sampled data batch, you can directly use
            # batch.policy.log_prob to get your data.

        .. note::

            In continuous action space, you should do another step "map_action" to get
            the real action:
            ::

                act = policy(batch).act  # doesn't map to the target action range
                act = policy.map_action(act, batch)
        """

    @staticmethod
    def _action_to_numpy(act: arr_type) -> np.ndarray:
        act = to_numpy(act)  # NOTE: to_numpy could confusingly also return a Batch
        if not isinstance(act, np.ndarray):
            raise ValueError(
                f"act should have been be a numpy.ndarray, but got {type(act)}.",
            )
        return act

    def map_action(
        self,
        act: arr_type,
    ) -> np.ndarray:
        """Map raw network output to action range in gym's env.action_space.

        This function is called in :meth:`~tianshou.data.Collector.collect` and only
        affects action sending to env. Remapped action will not be stored in buffer
        and thus can be viewed as a part of env (a black box action transformation).

        Action mapping includes 2 standard procedures: bounding and scaling. Bounding
        procedure expects original action range is (-inf, inf) and maps it to [-1, 1],
        while scaling procedure expects original action range is (-1, 1) and maps it
        to [action_space.low, action_space.high]. Bounding procedure is applied first.

        :param act: a data batch or numpy.ndarray which is the action taken by
            policy.forward.

        :return: action in the same form of input "act" but remap to the target action
            space.
        """
        act = self._action_to_numpy(act)
        if isinstance(self.action_space, gym.spaces.Box):
            if self.action_bound_method == "clip":
                act = np.clip(act, -1.0, 1.0)
            elif self.action_bound_method == "tanh":
                act = np.tanh(act)
            if self.action_scaling:
                assert (
                    np.min(act) >= -1.0 and np.max(act) <= 1.0
                ), f"action scaling only accepts raw action range = [-1, 1], but got: {act}"
                low, high = self.action_space.low, self.action_space.high
                act = low + (high - low) * (act + 1.0) / 2.0
        return act

    def map_action_inverse(
        self,
        act: arr_type,
    ) -> np.ndarray:
        """Inverse operation to :meth:`~tianshou.policy.BasePolicy.map_action`.

        This function is called in :meth:`~tianshou.data.Collector.collect` for
        random initial steps. It scales [action_space.low, action_space.high] to
        the value ranges of policy.forward.

        :param act: a data batch, list or numpy.ndarray which is the action taken
            by gym.spaces.Box.sample().

        :return: action remapped.
        """
        act = self._action_to_numpy(act)
        if isinstance(self.action_space, gym.spaces.Box):
            if self.action_scaling:
                low, high = self.action_space.low, self.action_space.high
                scale = high - low
                eps = np.finfo(np.float32).eps.item()
                scale[scale < eps] += eps
                act = (act - low) * 2.0 / scale - 1.0
            if self.action_bound_method == "tanh":
                act = (np.log(1.0 + act) - np.log(1.0 - act)) / 2.0

        return act

    def process_buffer(self, buffer: TBuffer) -> TBuffer:
        """Pre-process the replay buffer, e.g., to add new keys.

        Used in BaseTrainer initialization method, usually used by offline trainers.

        Note: this will only be called once, when the trainer is initialized!
            If the buffer is empty by then, there will be nothing to process.
            This method is meant to be overridden by policies which will be trained
            offline at some stage, e.g., in a pre-training step.
        """
        return buffer

    def process_fn(
        self,
        batch: RolloutBatchProtocol,
        buffer: ReplayBuffer,
        indices: np.ndarray,
    ) -> RolloutBatchProtocol:
        """Pre-process the data from the provided replay buffer.

        Meant to be overridden by subclasses. Typical usage is to add new keys to the
        batch, e.g., to add the value function of the next state. Used in :meth:`update`,
        which is usually called repeatedly during training.

        For modifying the replay buffer only once at the beginning
        (e.g., for offline learning) see :meth:`process_buffer`.
        """
        return batch

    @abstractmethod
    def learn(self, batch: RolloutBatchProtocol, *args: Any, **kwargs: Any) -> BaseStats:
        """Update policy with a given batch of data.

        :return: A Stats object, including the data needed to be logged (e.g., loss).

        .. note::

            In order to distinguish the collecting state, updating state and
            testing state, you can check the policy state by ``self.training``
            and ``self.updating``. Please refer to :ref:`policy_state` for more
            detailed explanation.

        .. warning::

            If you use ``torch.distributions.Normal`` and
            ``torch.distributions.Categorical`` to calculate the log_prob,
            please be careful about the shape: Categorical distribution gives
            "[batch_size]" shape while Normal distribution gives "[batch_size,
            1]" shape. The auto-broadcasting of numerical operation with torch
            tensors will amplify this error.
        """

    def post_process_fn(
        self,
        batch: BatchProtocol,
        buffer: ReplayBuffer,
        indices: np.ndarray,
    ) -> None:
        """Post-process the data from the provided replay buffer.

        This will only have an effect if the buffer has the
        method `update_weight` and the batch has the attribute `weight`.

        Typical usage is to update the sampling weight in prioritized
        experience replay. Used in :meth:`update`.
        """
        if hasattr(buffer, "update_weight"):
            if hasattr(batch, "weight"):
                buffer.update_weight(indices, batch.weight)
            else:
                logger.warning(
                    "batch has no attribute 'weight', but buffer has an "
                    "update_weight method. This is probably a mistake."
                    "Prioritized replay is disabled for this batch.",
                )

    def update(
        self,
        sample_size: int,
        buffer: ReplayBuffer | None,
        **kwargs: Any,
    ) -> UpdateStats:
        """Update the policy network and replay buffer.

        It includes 3 function steps: process_fn, learn, and post_process_fn. In
        addition, this function will change the value of ``self.updating``: it will be
        False before this function and will be True when executing :meth:`update`.
        Please refer to :ref:`policy_state` for more detailed explanation.

        :param sample_size: 0 means it will extract all the data from the buffer,
            otherwise it will sample a batch with given sample_size.
        :param buffer: the corresponding replay buffer.

        :return: An UpdateStats object, including the data needed to be logged (e.g., loss) from
            ``policy.learn()``.
        """
        if buffer is None:
            return BaseStats()
        start_time = time.time()
        batch, indices = buffer.sample(sample_size)
        self.updating = True
        batch = self.process_fn(batch, buffer, indices)
        result = self.learn(batch, **kwargs)
        self.post_process_fn(batch, buffer, indices)
        if self.lr_scheduler is not None:
            self.lr_scheduler.step()
        self.updating = False
        train_time = time.time() - start_time
        update_stat = UpdateStats(loss=result,
                                  train_time=train_time)
        return update_stat

    @staticmethod
    def value_mask(buffer: ReplayBuffer, indices: np.ndarray) -> np.ndarray:
        """Value mask determines whether the obs_next of buffer[indices] is valid.

        For instance, usually "obs_next" after "done" flag is considered to be invalid,
        and its q/advantage value can provide meaningless (even misleading)
        information, and should be set to 0 by hand. But if "done" flag is generated
        because timelimit of game length (info["TimeLimit.truncated"] is set to True in
        gym's settings), "obs_next" will instead be valid. Value mask is typically used
        for assisting in calculating the correct q/advantage value.

        :param buffer: the corresponding replay buffer.
        :param numpy.ndarray indices: indices of replay buffer whose "obs_next" will be
            judged.

        :return: A bool type numpy.ndarray in the same shape with indices. "True" means
            "obs_next" of that buffer[indices] is valid.
        """
        return ~buffer.terminated[indices]

    @staticmethod
    def compute_episodic_return(
        batch: RolloutBatchProtocol,
        buffer: ReplayBuffer,
        indices: np.ndarray,
        v_s_: np.ndarray | torch.Tensor | None = None,
        v_s: np.ndarray | torch.Tensor | None = None,
        gamma: float = 0.99,
        gae_lambda: float = 0.95,
    ) -> tuple[np.ndarray, np.ndarray]:
        r"""Compute returns over given batch.

        Use Implementation of Generalized Advantage Estimator (arXiv:1506.02438)
        to calculate q/advantage value of given batch. Returns are calculated as
        advantage + value, which is exactly equivalent to using :math:`TD(\lambda)`
        for estimating returns.

        :param batch: a data batch which contains several episodes of data in
            sequential order. Mind that the end of each finished episode of batch
            should be marked by done flag, unfinished (or collecting) episodes will be
            recognized by buffer.unfinished_index().
        :param buffer: the corresponding replay buffer.
        :param numpy.ndarray indices: tell batch's location in buffer, batch is equal
            to buffer[indices].
        :param np.ndarray v_s_: the value function of all next states :math:`V(s')`.
            If None, it will be set to an array of 0.
        :param v_s: the value function of all current states :math:`V(s)`.
        :param gamma: the discount factor, should be in [0, 1]. Default to 0.99.
        :param gae_lambda: the parameter for Generalized Advantage Estimation,
            should be in [0, 1]. Default to 0.95.

        :return: two numpy arrays (returns, advantage) with each shape (bsz, ).
        """
        rew = batch.rew
        if v_s_ is None:
            assert np.isclose(gae_lambda, 1.0)
            v_s_ = np.zeros_like(rew)
        else:
            v_s_ = to_numpy(v_s_.flatten())
            v_s_ = v_s_ * BasePolicy.value_mask(buffer, indices)
        v_s = np.roll(v_s_, 1) if v_s is None else to_numpy(v_s.flatten())

        end_flag = np.logical_or(batch.terminated, batch.truncated)
        end_flag[np.isin(indices, buffer.unfinished_index())] = True
        advantage = _gae_return(v_s, v_s_, rew, end_flag, gamma, gae_lambda)
        returns = advantage + v_s
        # normalization varies from each policy, so we don't do it here
        return returns, advantage

    @staticmethod
    def compute_nstep_return(
        batch: RolloutBatchProtocol,
        buffer: ReplayBuffer,
        indices: np.ndarray,
        target_q_fn: Callable[[ReplayBuffer, np.ndarray], torch.Tensor],
        gamma: float = 0.99,
        n_step: int = 1,
        rew_norm: bool = False,
    ) -> BatchWithReturnsProtocol:
        r"""Compute n-step return for Q-learning targets.

        .. math::
            G_t = \sum_{i = t}^{t + n - 1} \gamma^{i - t}(1 - d_i)r_i +
            \gamma^n (1 - d_{t + n}) Q_{\mathrm{target}}(s_{t + n})

        where :math:`\gamma` is the discount factor, :math:`\gamma \in [0, 1]`,
        :math:`d_t` is the done flag of step :math:`t`.

        :param batch: a data batch, which is equal to buffer[indices].
        :param buffer: the data buffer.
        :param indices: tell batch's location in buffer
        :param function target_q_fn: a function which compute target Q value
            of "obs_next" given data buffer and wanted indices.
        :param gamma: the discount factor, should be in [0, 1]. Default to 0.99.
        :param n_step: the number of estimation step, should be an int greater
            than 0. Default to 1.
        :param rew_norm: normalize the reward to Normal(0, 1), Default to False.
            TODO: passing True is not supported and will cause an error!
        :return: a Batch. The result will be stored in batch.returns as a
            torch.Tensor with the same shape as target_q_fn's return tensor.
        """
        assert not rew_norm, "Reward normalization in computing n-step returns is unsupported now."
        if len(indices) != len(batch):
            raise ValueError(f"Batch size {len(batch)} and indices size {len(indices)} mismatch.")

        rew = buffer.rew
        bsz = len(indices)
        indices = [indices]
        for _ in range(n_step - 1):
            indices.append(buffer.next(indices[-1]))
        indices = np.stack(indices)
        # terminal indicates buffer indexes nstep after 'indices',
        # and are truncated at the end of each episode
        terminal = indices[-1]
        with torch.no_grad():
            target_q_torch = target_q_fn(buffer, terminal)  # (bsz, ?)
        target_q = to_numpy(target_q_torch.reshape(bsz, -1))
        target_q = target_q * BasePolicy.value_mask(buffer, terminal).reshape(-1, 1)
        end_flag = buffer.done.copy()
        end_flag[buffer.unfinished_index()] = True
        target_q = _nstep_return(rew, end_flag, target_q, indices, gamma, n_step)

        batch.returns = to_torch_as(target_q, target_q_torch)
        if hasattr(batch, "weight"):  # prio buffer update
            batch.weight = to_torch_as(batch.weight, target_q_torch)
        return cast(BatchWithReturnsProtocol, batch)

    @staticmethod
    def _compile() -> None:
        f64 = np.array([0, 1], dtype=np.float64)
        f32 = np.array([0, 1], dtype=np.float32)
        b = np.array([False, True], dtype=np.bool_)
        i64 = np.array([[0, 1]], dtype=np.int64)
        _gae_return(f64, f64, f64, b, 0.1, 0.1)
        _gae_return(f32, f32, f64, b, 0.1, 0.1)
        _nstep_return(f64, b, f32.reshape(-1, 1), i64, 0.1, 1)


# TODO: rename? See docstring
@njit
def _gae_return(
    v_s: np.ndarray,
    v_s_: np.ndarray,
    rew: np.ndarray,
    end_flag: np.ndarray,
    gamma: float,
    gae_lambda: float,
) -> np.ndarray:
    r"""Computes advantages with GAE.

    Note: doesn't compute returns but rather advantages. The return
    is given by the output of this + v_s. Note that the advantages plus v_s
    is exactly the same as the TD-lambda target, which is computed by the recursive
    formula:

    .. math::
        G_t^\lambda = r_t + \gamma ( \lambda G_{t+1}^\lambda + (1 - \lambda) V_{t+1} )

    The GAE is computed recursively as:

    .. math::
        \delta_t = r_t + \gamma V_{t+1} - V_t \n
        A_t^\lambda= \delta_t + \gamma \lambda A_{t+1}^\lambda

    And the following equality holds:

    .. math::
        G_t^\lambda = A_t^\lambda+ V_t

    :param v_s: values in an episode, i.e. $V_t$
    :param v_s_: next values in an episode, i.e. v_s shifted by 1, equivalent to
        $V_{t+1}$
    :param rew: rewards in an episode, i.e. $r_t$
    :param end_flag: boolean array indicating whether the episode is done
    :param gamma: discount factor
    :param gae_lambda: lambda parameter for GAE, controlling the bias-variance tradeoff
    :return:
    """
    returns = np.zeros(rew.shape)
    delta = rew + v_s_ * gamma - v_s
    discount = (1.0 - end_flag) * (gamma * gae_lambda)
    gae = 0.0
    for i in range(len(rew) - 1, -1, -1):
        gae = delta[i] + discount[i] * gae
        returns[i] = gae
    return returns


@njit
def _nstep_return(
    rew: np.ndarray,
    end_flag: np.ndarray,
    target_q: np.ndarray,
    indices: np.ndarray,
    gamma: float,
    n_step: int,
) -> np.ndarray:
    gamma_buffer = np.ones(n_step + 1)
    for i in range(1, n_step + 1):
        gamma_buffer[i] = gamma_buffer[i - 1] * gamma
    target_shape = target_q.shape
    bsz = target_shape[0]
    # change target_q to 2d array
    target_q = target_q.reshape(bsz, -1)
    returns = np.zeros(target_q.shape)
    gammas = np.full(indices[0].shape, n_step)
    for n in range(n_step - 1, -1, -1):
        now = indices[n]
        gammas[end_flag[now] > 0] = n + 1
        returns[end_flag[now] > 0] = 0.0
        returns = rew[now].reshape(bsz, 1) + gamma * returns
    target_q = target_q * gamma_buffer[gammas].reshape(bsz, 1) + returns
    return target_q.reshape(target_shape)<|MERGE_RESOLUTION|>--- conflicted
+++ resolved
@@ -11,13 +11,8 @@
 from numba import njit
 from torch import nn
 
-<<<<<<< HEAD
 from tianshou.data import ReplayBuffer, BaseStats, UpdateStats, to_numpy, to_torch_as
-from tianshou.data.batch import BatchProtocol
-=======
-from tianshou.data import ReplayBuffer, to_numpy, to_torch_as
 from tianshou.data.batch import Batch, BatchProtocol, arr_type
->>>>>>> f134bc20
 from tianshou.data.buffer.base import TBuffer
 from tianshou.data.types import (
     ActBatchProtocol,
