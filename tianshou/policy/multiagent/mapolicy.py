<<<<<<< HEAD
from typing import Any, Literal
=======
from typing import Any, Literal, Self
>>>>>>> 4a51e692

import numpy as np

from tianshou.data import Batch, ReplayBuffer
from tianshou.data.batch import BatchProtocol
from tianshou.data.types import RolloutBatchProtocol
from tianshou.policy import BasePolicy
from tianshou.policy.base import TLearningRateScheduler

try:
    from tianshou.env.pettingzoo_env import PettingZooEnv
except ImportError:
    PettingZooEnv = None  # type: ignore


class MultiAgentPolicyManager(BasePolicy):
    """Multi-agent policy manager for MARL.

    This multi-agent policy manager accepts a list of
    :class:`~tianshou.policy.BasePolicy`. It dispatches the batch data to each
    of these policies when the "forward" is called. The same as "process_fn"
    and "learn": it splits the data and feeds them to each policy. A figure in
    :ref:`marl_example` can help you better understand this procedure.

    :param policies: a list of policies.
    :param env: a PettingZooEnv.
    :param action_scaling: if True, scale the action from [-1, 1] to the range
        of action_space. Only used if the action_space is continuous.
    :param action_bound_method: method to bound action to range [-1, 1].
        Only used if the action_space is continuous.
    :param lr_scheduler: if not None, will be called in `policy.update()`.
    """

    def __init__(
        self,
        *,
        policies: list[BasePolicy],
        # TODO: 1 why restrict to PettingZooEnv?
        # TODO: 2 This is the only policy that takes an env in init, is it really needed?
        env: PettingZooEnv,
        action_scaling: bool = False,
        action_bound_method: Literal["clip", "tanh"] | None = "clip",
        lr_scheduler: TLearningRateScheduler | None = None,
    ) -> None:
        super().__init__(
            action_space=env.action_space,
            observation_space=env.observation_space,
            action_scaling=action_scaling,
            action_bound_method=action_bound_method,
            lr_scheduler=lr_scheduler,
        )
        assert len(policies) == len(env.agents), "One policy must be assigned for each agent."

        self.agent_idx = env.agent_idx
        for i, policy in enumerate(policies):
            # agent_id 0 is reserved for the environment proxy
            # (this MultiAgentPolicyManager)
            policy.set_agent_id(env.agents[i])

        self.policies = dict(zip(env.agents, policies, strict=True))

    def replace_policy(self, policy: BasePolicy, agent_id: int) -> None:
        """Replace the "agent_id"th policy in this manager."""
        policy.set_agent_id(agent_id)
        self.policies[agent_id] = policy

    # TODO: violates Liskov substitution principle
    def process_fn(  # type: ignore
        self,
        batch: RolloutBatchProtocol,
        buffer: ReplayBuffer,
        indice: np.ndarray,
    ) -> BatchProtocol:
        """Dispatch batch data from obs.agent_id to every policy's process_fn.

        Save original multi-dimensional rew in "save_rew", set rew to the
        reward of each agent during their "process_fn", and restore the
        original reward afterwards.
        """
        results = {}
        assert isinstance(
            batch.obs,
            BatchProtocol,
        ), f"here only observations of type Batch are permitted, but got {type(batch.obs)}"
        # reward can be empty Batch (after initial reset) or nparray.
        has_rew = isinstance(buffer.rew, np.ndarray)
        if has_rew:  # save the original reward in save_rew
            # Since we do not override buffer.__setattr__, here we use _meta to
            # change buffer.rew, otherwise buffer.rew = Batch() has no effect.
            save_rew, buffer._meta.rew = buffer.rew, Batch()  # type: ignore
        for agent, policy in self.policies.items():
            agent_index = np.nonzero(batch.obs.agent_id == agent)[0]
            if len(agent_index) == 0:
                results[agent] = Batch()
                continue
            tmp_batch, tmp_indice = batch[agent_index], indice[agent_index]
            if has_rew:
                tmp_batch.rew = tmp_batch.rew[:, self.agent_idx[agent]]
                buffer._meta.rew = save_rew[:, self.agent_idx[agent]]
            if not hasattr(tmp_batch.obs, "mask"):
                if hasattr(tmp_batch.obs, "obs"):
                    tmp_batch.obs = tmp_batch.obs.obs
                if hasattr(tmp_batch.obs_next, "obs"):
                    tmp_batch.obs_next = tmp_batch.obs_next.obs
            results[agent] = policy.process_fn(tmp_batch, buffer, tmp_indice)
        if has_rew:  # restore from save_rew
            buffer._meta.rew = save_rew
        return Batch(results)

    def exploration_noise(
        self,
        act: np.ndarray | BatchProtocol,
        batch: RolloutBatchProtocol,
    ) -> np.ndarray | BatchProtocol:
        """Add exploration noise from sub-policy onto act."""
        assert isinstance(
            batch.obs,
            BatchProtocol,
        ), f"here only observations of type Batch are permitted, but got {type(batch.obs)}"
        for agent_id, policy in self.policies.items():
            agent_index = np.nonzero(batch.obs.agent_id == agent_id)[0]
            if len(agent_index) == 0:
                continue
            act[agent_index] = policy.exploration_noise(act[agent_index], batch[agent_index])
        return act

    def forward(  # type: ignore
        self,
        batch: Batch,
        state: dict | Batch | None = None,
        **kwargs: Any,
    ) -> Batch:
        """Dispatch batch data from obs.agent_id to every policy's forward.

        :param state: if None, it means all agents have no state. If not
            None, it should contain keys of "agent_1", "agent_2", ...

        :return: a Batch with the following contents:

        ::

            {
                "act": actions corresponding to the input
                "state": {
                    "agent_1": output state of agent_1's policy for the state
                    "agent_2": xxx
                    ...
                    "agent_n": xxx}
                "out": {
                    "agent_1": output of agent_1's policy for the input
                    "agent_2": xxx
                    ...
                    "agent_n": xxx}
            }
        """
        results: list[tuple[bool, np.ndarray, Batch, np.ndarray | Batch, Batch]] = []
        for agent_id, policy in self.policies.items():
            # This part of code is difficult to understand.
            # Let's follow an example with two agents
            # batch.obs.agent_id is [1, 2, 1, 2, 1, 2] (with batch_size == 6)
            # each agent plays for three transitions
            # agent_index for agent 1 is [0, 2, 4]
            # agent_index for agent 2 is [1, 3, 5]
            # we separate the transition of each agent according to agent_id
            agent_index = np.nonzero(batch.obs.agent_id == agent_id)[0]
            if len(agent_index) == 0:
                # (has_data, agent_index, out, act, state)
                results.append((False, np.array([-1]), Batch(), Batch(), Batch()))
                continue
            tmp_batch = batch[agent_index]
            if isinstance(tmp_batch.rew, np.ndarray):
                # reward can be empty Batch (after initial reset) or nparray.
                tmp_batch.rew = tmp_batch.rew[:, self.agent_idx[agent_id]]
            if not hasattr(tmp_batch.obs, "mask"):
                if hasattr(tmp_batch.obs, "obs"):
                    tmp_batch.obs = tmp_batch.obs.obs
                if hasattr(tmp_batch.obs_next, "obs"):
                    tmp_batch.obs_next = tmp_batch.obs_next.obs
            out = policy(
                batch=tmp_batch,
                state=None if state is None else state[agent_id],
                **kwargs,
            )
            act = out.act
            each_state = out.state if (hasattr(out, "state") and out.state is not None) else Batch()
            results.append((True, agent_index, out, act, each_state))
        holder: Batch = Batch.cat(
            [{"act": act} for (has_data, agent_index, out, act, each_state) in results if has_data],
        )
        state_dict, out_dict = {}, {}
        for (agent_id, _), (has_data, agent_index, out, act, state) in zip(
            self.policies.items(),
            results,
            strict=True,
        ):
            if has_data:
                holder.act[agent_index] = act
            state_dict[agent_id] = state
            out_dict[agent_id] = out
        holder["out"] = out_dict
        holder["state"] = state_dict
        return holder

    def learn(
        self,
        batch: RolloutBatchProtocol,
        *args: Any,
        **kwargs: Any,
    ) -> dict[str, float | list[float]]:
        """Dispatch the data to all policies for learning.

        :return: a dict with the following contents:

        ::

            {
                "agent_1/item1": item 1 of agent_1's policy.learn output
                "agent_1/item2": item 2 of agent_1's policy.learn output
                "agent_2/xxx": xxx
                ...
                "agent_n/xxx": xxx
            }
        """
        results = {}
        for agent_id, policy in self.policies.items():
            data = batch[agent_id]
            if not data.is_empty():
                out = policy.learn(batch=data, **kwargs)
                for k, v in out.items():
                    results[agent_id + "/" + k] = v
        return results

    # Need a train method that set all sub-policies to train mode.
    # No need for a similar eval function, as eval internally uses the train function.
    def train(self, mode: bool = True) -> Self:
        """Set each internal policy in training mode."""
        for policy in self.policies.values():
            policy.train(mode)
        return self<|MERGE_RESOLUTION|>--- conflicted
+++ resolved
@@ -1,8 +1,4 @@
-<<<<<<< HEAD
-from typing import Any, Literal
-=======
 from typing import Any, Literal, Self
->>>>>>> 4a51e692
 
 import numpy as np
 
