from copy import deepcopy
from typing import Any, Literal, Self, cast

import gymnasium as gym
import numpy as np
import torch
from torch.distributions import Independent, Normal

from tianshou.data import Batch, ReplayBuffer
from tianshou.data.types import DistLogProbBatchProtocol, RolloutBatchProtocol
from tianshou.exploration import BaseNoise
from tianshou.policy import DDPGPolicy
from tianshou.policy.base import TLearningRateScheduler
from tianshou.utils.optim import clone_optimizer


class SACPolicy(DDPGPolicy):
    """Implementation of Soft Actor-Critic. arXiv:1812.05905.

    :param actor: the actor network following the rules in
        :class:`~tianshou.policy.BasePolicy`. (s -> logits)
    :param actor_optim: the optimizer for actor network.
    :param critic: the first critic network. (s, a -> Q(s, a))
    :param critic_optim: the optimizer for the first critic network.
    :param action_space: Env's action space. Should be gym.spaces.Box.
    :param critic2: the second critic network. (s, a -> Q(s, a)).
        If None, use the same network as critic (via deepcopy).
    :param critic2_optim: the optimizer for the second critic network.
        If None, clone critic_optim to use for critic2.parameters().
    :param tau: param for soft update of the target network.
    :param gamma: discount factor, in [0, 1].
    :param alpha: entropy regularization coefficient.
        If a tuple (target_entropy, log_alpha, alpha_optim) is provided,
        then alpha is automatically tuned.
    :param estimation_step: The number of steps to look ahead.
    :param exploration_noise: add noise to action for exploration.
        This is useful when solving "hard exploration" problems.
        "default" is equivalent to GaussianNoise(sigma=0.1).
    :param deterministic_eval: whether to use deterministic action
        (mean of Gaussian policy) in evaluation mode instead of stochastic
        action sampled by the policy. Does not affect training.
    :param action_scaling: whether to map actions from range [-1, 1]
        to range[action_spaces.low, action_spaces.high].
    :param action_bound_method: method to bound action to range [-1, 1],
        can be either "clip" (for simply clipping the action)
        or empty string for no bounding. Only used if the action_space is continuous.
<<<<<<< HEAD
=======
    :param observation_space: Env's observation space.
>>>>>>> 4a51e692
    :param lr_scheduler: a learning rate scheduler that adjusts the learning rate
        in optimizer in each policy.update()

    .. seealso::

        Please refer to :class:`~tianshou.policy.BasePolicy` for more detailed
        explanation.
    """

    def __init__(
        self,
        *,
        actor: torch.nn.Module,
        actor_optim: torch.optim.Optimizer,
        critic: torch.nn.Module,
        critic_optim: torch.optim.Optimizer,
        action_space: gym.Space,
        critic2: torch.nn.Module | None = None,
        critic2_optim: torch.optim.Optimizer | None = None,
        tau: float = 0.005,
        gamma: float = 0.99,
        alpha: float | tuple[float, torch.Tensor, torch.optim.Optimizer] = 0.2,
        estimation_step: int = 1,
        exploration_noise: BaseNoise | Literal["default"] | None = None,
        deterministic_eval: bool = True,
        action_scaling: bool = True,
        # TODO: some papers claim that tanh is crucial for SAC, yet DDPG will raise an
        #  error if tanh is used. Should be investigated.
        action_bound_method: Literal["clip"] | None = "clip",
        observation_space: gym.Space | None = None,
        lr_scheduler: TLearningRateScheduler | None = None,
    ) -> None:
        super().__init__(
            actor=actor,
            actor_optim=actor_optim,
            critic=critic,
            critic_optim=critic_optim,
            action_space=action_space,
            tau=tau,
            gamma=gamma,
            exploration_noise=exploration_noise,
            estimation_step=estimation_step,
            action_scaling=action_scaling,
            action_bound_method=action_bound_method,
            observation_space=observation_space,
            lr_scheduler=lr_scheduler,
        )
        critic2 = critic2 or deepcopy(critic)
        critic2_optim = critic2_optim or clone_optimizer(critic_optim, critic2.parameters())
        self.critic2, self.critic2_old = critic2, deepcopy(critic2)
        self.critic2_old.eval()
        self.critic2_optim = critic2_optim
        self.deterministic_eval = deterministic_eval
        self.__eps = np.finfo(np.float32).eps.item()

        self.alpha: float | torch.Tensor
        self._is_auto_alpha = not isinstance(alpha, float)
        if self._is_auto_alpha:
            # TODO: why doesn't mypy understand that this must be a tuple?
            alpha = cast(tuple[float, torch.Tensor, torch.optim.Optimizer], alpha)
            if alpha[1].shape != torch.Size([1]):
                raise ValueError(
                    f"Expected log_alpha to have shape torch.Size([1]), "
                    f"but got {alpha[1].shape} instead.",
                )
            if not alpha[1].requires_grad:
                raise ValueError("Expected log_alpha to require gradient, but it doesn't.")

            self.target_entropy, self.log_alpha, self.alpha_optim = alpha
            self.alpha = self.log_alpha.detach().exp()
        else:
            alpha = cast(float, alpha)
            self.alpha = alpha

        # TODO or not TODO: add to BasePolicy?
        self._check_field_validity()

    def _check_field_validity(self) -> None:
        if not isinstance(self.action_space, gym.spaces.Box):
            raise ValueError(
                f"SACPolicy only supports gym.spaces.Box, but got {self.action_space=}."
                f"Please use DiscreteSACPolicy for discrete action spaces.",
            )

    @property
    def is_auto_alpha(self) -> bool:
        return self._is_auto_alpha

    def train(self, mode: bool = True) -> Self:
        self.training = mode
        self.actor.train(mode)
        self.critic.train(mode)
        self.critic2.train(mode)
        return self

    def sync_weight(self) -> None:
        self.soft_update(self.critic_old, self.critic, self.tau)
        self.soft_update(self.critic2_old, self.critic2, self.tau)

    # TODO: violates Liskov substitution principle
    def forward(  # type: ignore
        self,
        batch: RolloutBatchProtocol,
        state: dict | Batch | np.ndarray | None = None,
        input: str = "obs",
        **kwargs: Any,
    ) -> DistLogProbBatchProtocol:
        obs = batch[input]
        logits, hidden = self.actor(obs, state=state, info=batch.info)
        assert isinstance(logits, tuple)
        dist = Independent(Normal(*logits), 1)
        if self.deterministic_eval and not self.training:
            act = logits[0]
        else:
            act = dist.rsample()
        log_prob = dist.log_prob(act).unsqueeze(-1)
        # apply correction for Tanh squashing when computing logprob from Gaussian
        # You can check out the original SAC paper (arXiv 1801.01290): Eq 21.
        # in appendix C to get some understanding of this equation.
        squashed_action = torch.tanh(act)
        log_prob = log_prob - torch.log((1 - squashed_action.pow(2)) + self.__eps).sum(
            -1,
            keepdim=True,
        )
        result = Batch(
            logits=logits,
            act=squashed_action,
            state=hidden,
            dist=dist,
            log_prob=log_prob,
        )
        return cast(DistLogProbBatchProtocol, result)

    def _target_q(self, buffer: ReplayBuffer, indices: np.ndarray) -> torch.Tensor:
        batch = buffer[indices]  # batch.obs: s_{t+n}
        obs_next_result = self(batch, input="obs_next")
        act_ = obs_next_result.act
        return (
            torch.min(
                self.critic_old(batch.obs_next, act_),
                self.critic2_old(batch.obs_next, act_),
            )
            - self.alpha * obs_next_result.log_prob
        )

    def learn(self, batch: RolloutBatchProtocol, *args: Any, **kwargs: Any) -> dict[str, float]:
        # critic 1&2
        td1, critic1_loss = self._mse_optimizer(batch, self.critic, self.critic_optim)
        td2, critic2_loss = self._mse_optimizer(batch, self.critic2, self.critic2_optim)
        batch.weight = (td1 + td2) / 2.0  # prio-buffer

        # actor
        obs_result = self(batch)
        act = obs_result.act
        current_q1a = self.critic(batch.obs, act).flatten()
        current_q2a = self.critic2(batch.obs, act).flatten()
        actor_loss = (
            self.alpha * obs_result.log_prob.flatten() - torch.min(current_q1a, current_q2a)
        ).mean()
        self.actor_optim.zero_grad()
        actor_loss.backward()
        self.actor_optim.step()

        if self.is_auto_alpha:
            log_prob = obs_result.log_prob.detach() + self.target_entropy
            # please take a look at issue #258 if you'd like to change this line
            alpha_loss = -(self.log_alpha * log_prob).mean()
            self.alpha_optim.zero_grad()
            alpha_loss.backward()
            self.alpha_optim.step()
            self.alpha = self.log_alpha.detach().exp()

        self.sync_weight()

        result = {
            "loss/actor": actor_loss.item(),
            "loss/critic1": critic1_loss.item(),
            "loss/critic2": critic2_loss.item(),
        }
        if self.is_auto_alpha:
            self.alpha = cast(torch.Tensor, self.alpha)
            result["loss/alpha"] = alpha_loss.item()
            result["alpha"] = self.alpha.item()

        return result<|MERGE_RESOLUTION|>--- conflicted
+++ resolved
@@ -44,10 +44,7 @@
     :param action_bound_method: method to bound action to range [-1, 1],
         can be either "clip" (for simply clipping the action)
         or empty string for no bounding. Only used if the action_space is continuous.
-<<<<<<< HEAD
-=======
     :param observation_space: Env's observation space.
->>>>>>> 4a51e692
     :param lr_scheduler: a learning rate scheduler that adjusts the learning rate
         in optimizer in each policy.update()
 
