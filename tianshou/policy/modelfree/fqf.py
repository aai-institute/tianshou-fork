<<<<<<< HEAD
from dataclasses import dataclass
from typing import Any, cast
=======
from typing import Any, Literal, cast
>>>>>>> f134bc20

import gymnasium as gym
import numpy as np
import torch
import torch.nn.functional as F

from tianshou.data import Batch, ReplayBuffer, to_numpy
from tianshou.data.types import FQFBatchProtocol, ObsBatchProtocol, RolloutBatchProtocol
from tianshou.policy import DQNPolicy, QRDQNPolicy
from tianshou.policy.base import TLearningRateScheduler
from tianshou.utils.net.discrete import FractionProposalNetwork, FullQuantileFunction


class FQFPolicy(QRDQNPolicy):
    """Implementation of Fully-parameterized Quantile Function. arXiv:1911.02140.

    :param model: a model following the rules in
        :class:`~tianshou.policy.BasePolicy`. (s -> logits)
    :param optim: a torch.optim for optimizing the model.
    :param fraction_model: a FractionProposalNetwork for
        proposing fractions/quantiles given state.
    :param fraction_optim: a torch.optim for optimizing
        the fraction model above.
    :param action_space: Env's action space.
    :param discount_factor: in [0, 1].
    :param num_fractions: the number of fractions to use.
    :param ent_coef: the coefficient for entropy loss.
    :param estimation_step: the number of steps to look ahead.
    :param target_update_freq: the target network update frequency (0 if
        you do not use the target network).
    :param reward_normalization: normalize the **returns** to Normal(0, 1).
        TODO: rename to return_normalization?
    :param is_double: use double dqn.
    :param clip_loss_grad: clip the gradient of the loss in accordance
        with nature14236; this amounts to using the Huber loss instead of
        the MSE loss.
    :param observation_space: Env's observation space.
    :param lr_scheduler: if not None, will be called in `policy.update()`.

    .. seealso::

        Please refer to :class:`~tianshou.policy.QRDQNPolicy` for more detailed
        explanation.
    """

    @dataclass(kw_only=True)
    class LossStats(DQNPolicy.LossStats):
        """A data structure for storing loss statistics of the FQF learn step."""

        quantile_loss: float
        fraction_loss: float
        entropy_loss: float

    def __init__(
        self,
        *,
        model: FullQuantileFunction,
        optim: torch.optim.Optimizer,
        fraction_model: FractionProposalNetwork,
        fraction_optim: torch.optim.Optimizer,
        action_space: gym.spaces.Discrete,
        discount_factor: float = 0.99,
        # TODO: used as num_quantiles in QRDQNPolicy, but num_fractions in FQFPolicy.
        #  Rename? Or at least explain what happens here.
        num_fractions: int = 32,
        ent_coef: float = 0.0,
        estimation_step: int = 1,
        target_update_freq: int = 0,
        reward_normalization: bool = False,
        is_double: bool = True,
        clip_loss_grad: bool = False,
        observation_space: gym.Space | None = None,
        lr_scheduler: TLearningRateScheduler | None = None,
    ) -> None:
        super().__init__(
            model=model,
            optim=optim,
            action_space=action_space,
            discount_factor=discount_factor,
            num_quantiles=num_fractions,
            estimation_step=estimation_step,
            target_update_freq=target_update_freq,
            reward_normalization=reward_normalization,
            is_double=is_double,
            clip_loss_grad=clip_loss_grad,
            observation_space=observation_space,
            lr_scheduler=lr_scheduler,
        )
        self.fraction_model = fraction_model
        self.ent_coef = ent_coef
        self.fraction_optim = fraction_optim

    def _target_q(self, buffer: ReplayBuffer, indices: np.ndarray) -> torch.Tensor:
        obs_next_batch = Batch(
            obs=buffer[indices].obs_next,
            info=[None] * len(indices),
        )  # obs_next: s_{t+n}
        if self._target:
            result = self(obs_next_batch)
            act, fractions = result.act, result.fractions
            next_dist = self(obs_next_batch, model="model_old", fractions=fractions).logits
        else:
            next_batch = self(obs_next_batch)
            act = next_batch.act
            next_dist = next_batch.logits
        return next_dist[np.arange(len(act)), act, :]

    # TODO: fix Liskov substitution principle violation
    def forward(  # type: ignore
        self,
        batch: ObsBatchProtocol,
        state: dict | Batch | np.ndarray | None = None,
        model: Literal["model", "model_old"] = "model",
        fractions: Batch | None = None,
        **kwargs: Any,
    ) -> FQFBatchProtocol:
        model = getattr(self, model)
        obs = batch.obs
        # TODO: this is convoluted! See also other places where this is done
        obs_next = obs.obs if hasattr(obs, "obs") else obs
        if fractions is None:
            (logits, fractions, quantiles_tau), hidden = model(
                obs_next,
                propose_model=self.fraction_model,
                state=state,
                info=batch.info,
            )
        else:
            (logits, _, quantiles_tau), hidden = model(
                obs_next,
                propose_model=self.fraction_model,
                fractions=fractions,
                state=state,
                info=batch.info,
            )
        weighted_logits = (fractions.taus[:, 1:] - fractions.taus[:, :-1]).unsqueeze(1) * logits
        q = DQNPolicy.compute_q_value(self, weighted_logits.sum(2), getattr(obs, "mask", None))
        if self.max_action_num is None:  # type: ignore
            # TODO: see same thing in DQNPolicy! Also reduce code duplication.
            self.max_action_num = q.shape[1]
        act = to_numpy(q.max(dim=1)[1])
        result = Batch(
            logits=logits,
            act=act,
            state=hidden,
            fractions=fractions,
            quantiles_tau=quantiles_tau,
        )
        return cast(FQFBatchProtocol, result)

    def learn(self, batch: RolloutBatchProtocol, *args: Any, **kwargs: Any) -> LossStats:
        if self._target and self._iter % self.freq == 0:
            self.sync_weight()
        weight = batch.pop("weight", 1.0)
        out = self(batch)
        curr_dist_orig = out.logits
        taus, tau_hats = out.fractions.taus, out.fractions.tau_hats
        act = batch.act
        curr_dist = curr_dist_orig[np.arange(len(act)), act, :].unsqueeze(2)
        target_dist = batch.returns.unsqueeze(1)
        # calculate each element's difference between curr_dist and target_dist
        dist_diff = F.smooth_l1_loss(target_dist, curr_dist, reduction="none")
        huber_loss = (
            (
                dist_diff
                * (tau_hats.unsqueeze(2) - (target_dist - curr_dist).detach().le(0.0).float()).abs()
            )
            .sum(-1)
            .mean(1)
        )
        quantile_loss = (huber_loss * weight).mean()
        # ref: https://github.com/ku2482/fqf-iqn-qrdqn.pytorch/
        # blob/master/fqf_iqn_qrdqn/agent/qrdqn_agent.py L130
        batch.weight = dist_diff.detach().abs().sum(-1).mean(1)  # prio-buffer
        # calculate fraction loss
        with torch.no_grad():
            sa_quantile_hats = curr_dist_orig[np.arange(len(act)), act, :]
            sa_quantiles = out.quantiles_tau[np.arange(len(act)), act, :]
            # ref: https://github.com/ku2482/fqf-iqn-qrdqn.pytorch/
            # blob/master/fqf_iqn_qrdqn/agent/fqf_agent.py L169
            values_1 = sa_quantiles - sa_quantile_hats[:, :-1]
            signs_1 = sa_quantiles > torch.cat(
                [sa_quantile_hats[:, :1], sa_quantiles[:, :-1]],
                dim=1,
            )

            values_2 = sa_quantiles - sa_quantile_hats[:, 1:]
            signs_2 = sa_quantiles < torch.cat(
                [sa_quantiles[:, 1:], sa_quantile_hats[:, -1:]],
                dim=1,
            )

            gradient_of_taus = torch.where(signs_1, values_1, -values_1) + torch.where(
                signs_2,
                values_2,
                -values_2,
            )
        fraction_loss = (gradient_of_taus * taus[:, 1:-1]).sum(1).mean()
        # calculate entropy loss
        entropy_loss = out.fractions.entropies.mean()
        fraction_entropy_loss = fraction_loss - self.ent_coef * entropy_loss
        self.fraction_optim.zero_grad()
        fraction_entropy_loss.backward(retain_graph=True)
        self.fraction_optim.step()
        self.optim.zero_grad()
        quantile_loss.backward()
        self.optim.step()
        self._iter += 1

        loss_stat = self.LossStats(
            loss=quantile_loss.item() + fraction_entropy_loss.item(),
            quantile_loss=quantile_loss.item(),
            fraction_loss=fraction_loss.item(),
            entropy_loss=entropy_loss.item(),
        )

        return loss_stat<|MERGE_RESOLUTION|>--- conflicted
+++ resolved
@@ -1,9 +1,5 @@
-<<<<<<< HEAD
 from dataclasses import dataclass
-from typing import Any, cast
-=======
 from typing import Any, Literal, cast
->>>>>>> f134bc20
 
 import gymnasium as gym
 import numpy as np
