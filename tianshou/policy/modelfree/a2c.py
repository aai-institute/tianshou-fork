from collections.abc import Callable
from typing import Any, Literal, cast

import gymnasium as gym
import numpy as np
import torch
import torch.nn.functional as F
from torch import nn

from tianshou.data import ReplayBuffer, to_torch_as
from tianshou.data.types import BatchWithAdvantagesProtocol, RolloutBatchProtocol
from tianshou.policy import PGPolicy
from tianshou.policy.base import TLearningRateScheduler
from tianshou.policy.modelfree.pg import TDistParams
from tianshou.utils.net.common import ActorCritic


class A2CPolicy(PGPolicy):
    """Implementation of Synchronous Advantage Actor-Critic. arXiv:1602.01783.

    :param actor: the actor network following the rules in BasePolicy. (s -> logits)
    :param critic: the critic network. (s -> V(s))
    :param optim: the optimizer for actor and critic network.
    :param dist_fn: distribution class for computing the action.
    :param action_space: env's action space
    :param vf_coef: weight for value loss.
    :param ent_coef: weight for entropy loss.
    :param max_grad_norm: clipping gradients in back propagation.
    :param gae_lambda: in [0, 1], param for Generalized Advantage Estimation.
    :param max_batchsize: the maximum size of the batch when computing GAE.
    :param discount_factor: in [0, 1].
    :param reward_normalization: normalize estimated values to have std close to 1.
    :param deterministic_eval: if True, use deterministic evaluation.
    :param observation_space: the space of the observation.
    :param action_scaling: if True, scale the action from [-1, 1] to the range of
        action_space. Only used if the action_space is continuous.
    :param action_bound_method: method to bound action to range [-1, 1].
<<<<<<< HEAD
=======
        Only used if the action_space is continuous.
>>>>>>> 4a51e692
    :param lr_scheduler: if not None, will be called in `policy.update()`.

    .. seealso::

        Please refer to :class:`~tianshou.policy.BasePolicy` for more detailed
        explanation.
    """

    def __init__(
        self,
        *,
        actor: torch.nn.Module,
        critic: torch.nn.Module,
        optim: torch.optim.Optimizer,
        dist_fn: Callable[[TDistParams], torch.distributions.Distribution],
        action_space: gym.Space,
        vf_coef: float = 0.5,
        ent_coef: float = 0.01,
        max_grad_norm: float | None = None,
        gae_lambda: float = 0.95,
        max_batchsize: int = 256,
        discount_factor: float = 0.99,
        # TODO: rename to return_normalization?
        reward_normalization: bool = False,
        deterministic_eval: bool = False,
        observation_space: gym.Space | None = None,
        action_scaling: bool = True,
        action_bound_method: Literal["clip", "tanh"] | None = "clip",
        lr_scheduler: TLearningRateScheduler | None = None,
    ) -> None:
        super().__init__(
            actor=actor,
            optim=optim,
            dist_fn=dist_fn,
            action_space=action_space,
            discount_factor=discount_factor,
            reward_normalization=reward_normalization,
            deterministic_eval=deterministic_eval,
            observation_space=observation_space,
            action_scaling=action_scaling,
            action_bound_method=action_bound_method,
            lr_scheduler=lr_scheduler,
        )
        self.critic = critic
        assert 0.0 <= gae_lambda <= 1.0, f"GAE lambda should be in [0, 1] but got: {gae_lambda}"
        self.gae_lambda = gae_lambda
        self.vf_coef = vf_coef
        self.ent_coef = ent_coef
        self.max_grad_norm = max_grad_norm
        self.max_batchsize = max_batchsize
        self._actor_critic = ActorCritic(self.actor, self.critic)

    def process_fn(
        self,
        batch: RolloutBatchProtocol,
        buffer: ReplayBuffer,
        indices: np.ndarray,
    ) -> BatchWithAdvantagesProtocol:
        batch = self._compute_returns(batch, buffer, indices)
        batch.act = to_torch_as(batch.act, batch.v_s)
        return batch

    def _compute_returns(
        self,
        batch: RolloutBatchProtocol,
        buffer: ReplayBuffer,
        indices: np.ndarray,
    ) -> BatchWithAdvantagesProtocol:
        v_s, v_s_ = [], []
        with torch.no_grad():
            for minibatch in batch.split(self.max_batchsize, shuffle=False, merge_last=True):
                v_s.append(self.critic(minibatch.obs))
                v_s_.append(self.critic(minibatch.obs_next))
        batch.v_s = torch.cat(v_s, dim=0).flatten()  # old value
        v_s = batch.v_s.cpu().numpy()
        v_s_ = torch.cat(v_s_, dim=0).flatten().cpu().numpy()
        # when normalizing values, we do not minus self.ret_rms.mean to be numerically
        # consistent with OPENAI baselines' value normalization pipeline. Empirical
        # study also shows that "minus mean" will harm performances a tiny little bit
        # due to unknown reasons (on Mujoco envs, not confident, though).
        # TODO: see todo in PGPolicy.process_fn
        if self.rew_norm:  # unnormalize v_s & v_s_
            v_s = v_s * np.sqrt(self.ret_rms.var + self._eps)
            v_s_ = v_s_ * np.sqrt(self.ret_rms.var + self._eps)
        unnormalized_returns, advantages = self.compute_episodic_return(
            batch,
            buffer,
            indices,
            v_s_,
            v_s,
            gamma=self.gamma,
            gae_lambda=self.gae_lambda,
        )
        if self.rew_norm:
            batch.returns = unnormalized_returns / np.sqrt(self.ret_rms.var + self._eps)
            self.ret_rms.update(unnormalized_returns)
        else:
            batch.returns = unnormalized_returns
        batch.returns = to_torch_as(batch.returns, batch.v_s)
        batch.adv = to_torch_as(advantages, batch.v_s)
        return cast(BatchWithAdvantagesProtocol, batch)

    # TODO: mypy complains b/c signature is different from superclass, although
    #  it's compatible. Can this be fixed?
    def learn(  # type: ignore
        self,
        batch: RolloutBatchProtocol,
        batch_size: int,
        repeat: int,
        *args: Any,
        **kwargs: Any,
    ) -> dict[str, list[float]]:
        losses, actor_losses, vf_losses, ent_losses = [], [], [], []
        for _ in range(repeat):
            for minibatch in batch.split(batch_size, merge_last=True):
                # calculate loss for actor
                dist = self(minibatch).dist
                log_prob = dist.log_prob(minibatch.act)
                log_prob = log_prob.reshape(len(minibatch.adv), -1).transpose(0, 1)
                actor_loss = -(log_prob * minibatch.adv).mean()
                # calculate loss for critic
                value = self.critic(minibatch.obs).flatten()
                vf_loss = F.mse_loss(minibatch.returns, value)
                # calculate regularization and overall loss
                ent_loss = dist.entropy().mean()
                loss = actor_loss + self.vf_coef * vf_loss - self.ent_coef * ent_loss
                self.optim.zero_grad()
                loss.backward()
                if self.max_grad_norm:  # clip large gradient
                    nn.utils.clip_grad_norm_(
                        self._actor_critic.parameters(),
                        max_norm=self.max_grad_norm,
                    )
                self.optim.step()
                actor_losses.append(actor_loss.item())
                vf_losses.append(vf_loss.item())
                ent_losses.append(ent_loss.item())
                losses.append(loss.item())

        return {
            "loss": losses,
            "loss/actor": actor_losses,
            "loss/vf": vf_losses,
            "loss/ent": ent_losses,
        }<|MERGE_RESOLUTION|>--- conflicted
+++ resolved
@@ -35,10 +35,7 @@
     :param action_scaling: if True, scale the action from [-1, 1] to the range of
         action_space. Only used if the action_space is continuous.
     :param action_bound_method: method to bound action to range [-1, 1].
-<<<<<<< HEAD
-=======
         Only used if the action_space is continuous.
->>>>>>> 4a51e692
     :param lr_scheduler: if not None, will be called in `policy.update()`.
 
     .. seealso::
