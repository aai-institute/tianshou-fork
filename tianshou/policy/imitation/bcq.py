--- conflicted
+++ resolved
@@ -56,13 +56,8 @@
         action_space: gym.Space,
         vae: VAE,
         vae_optim: torch.optim.Optimizer,
-<<<<<<< HEAD
-        critic2: torch.nn.Module | None,
-        critic2_optim: torch.optim.Optimizer | None,
-=======
         critic2: torch.nn.Module | None = None,
         critic2_optim: torch.optim.Optimizer | None = None,
->>>>>>> 4a51e692
         # TODO: remove? Many policies don't use this
         device: str | torch.device = "cpu",
         gamma: float = 0.99,
