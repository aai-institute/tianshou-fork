from copy import deepcopy
from typing import Any, Literal

import gymnasium as gym
import torch
import torch.nn.functional as F
from torch.distributions import Categorical

from tianshou.data import to_torch, to_torch_as
from tianshou.data.types import RolloutBatchProtocol
from tianshou.policy.base import TLearningRateScheduler
from tianshou.policy.modelfree.pg import PGPolicy


class DiscreteCRRPolicy(PGPolicy):
    r"""Implementation of discrete Critic Regularized Regression. arXiv:2006.15134.

    :param actor: the actor network following the rules in
        :class:`~tianshou.policy.BasePolicy`. (s -> logits)
    :param critic: the action-value critic (i.e., Q function)
        network. (s -> Q(s, \*))
    :param optim: a torch.optim for optimizing the model.
<<<<<<< HEAD
    :param discount_factor: in [0, 1]. Default to 0.99.
    :param str policy_improvement_mode: type of the weight function f. Possible
        values: "binary"/"exp"/"all". Default to "exp".
    :param ratio_upper_bound: when policy_improvement_mode is "exp", the value
        of the exp function is upper-bounded by this parameter. Default to 20.
    :param beta: when policy_improvement_mode is "exp", this is the denominator
        of the exp function. Default to 1.
    :param min_q_weight: weight for CQL loss/regularizer. Default to 10.
    :param target_update_freq: the target network update frequency (0 if
        you do not use the target network). Default to 0.
    :param reward_normalization: normalize the reward to Normal(0, 1).
        Default to False.
    :param lr_scheduler: a learning rate scheduler that adjusts the learning rate in
        optimizer in each policy.update(). Default to None (no lr_scheduler).
=======
    :param discount_factor: in [0, 1].
    :param str policy_improvement_mode: type of the weight function f. Possible
        values: "binary"/"exp"/"all".
    :param ratio_upper_bound: when policy_improvement_mode is "exp", the value
        of the exp function is upper-bounded by this parameter.
    :param beta: when policy_improvement_mode is "exp", this is the denominator
        of the exp function.
    :param min_q_weight: weight for CQL loss/regularizer. Default to 10.
    :param target_update_freq: the target network update frequency (0 if
        you do not use the target network).
    :param reward_normalization: if True, will normalize the *returns*
        by subtracting the running mean and dividing by the running standard deviation.
        Can be detrimental to performance! See TODO in process_fn.
    :param observation_space: Env's observation space.
    :param lr_scheduler: if not None, will be called in `policy.update()`.
>>>>>>> 4a51e692

    .. seealso::
        Please refer to :class:`~tianshou.policy.PGPolicy` for more detailed
        explanation.
    """

    def __init__(
        self,
        *,
        actor: torch.nn.Module,
        critic: torch.nn.Module,
        optim: torch.optim.Optimizer,
<<<<<<< HEAD
        action_space: gym.Space,
=======
        action_space: gym.spaces.Discrete,
>>>>>>> 4a51e692
        discount_factor: float = 0.99,
        policy_improvement_mode: Literal["exp", "binary", "all"] = "exp",
        ratio_upper_bound: float = 20.0,
        beta: float = 1.0,
        min_q_weight: float = 10.0,
        target_update_freq: int = 0,
        reward_normalization: bool = False,
        observation_space: gym.Space | None = None,
<<<<<<< HEAD
        action_scaling: bool = False,
        action_bound_method: Literal["clip", "tanh"] | None = "clip",
=======
>>>>>>> 4a51e692
        lr_scheduler: TLearningRateScheduler | None = None,
    ) -> None:
        super().__init__(
            actor=actor,
            optim=optim,
            action_space=action_space,
            dist_fn=lambda x: Categorical(logits=x),
            discount_factor=discount_factor,
            reward_normalization=reward_normalization,
            observation_space=observation_space,
<<<<<<< HEAD
            action_scaling=action_scaling,
            action_bound_method=action_bound_method,
=======
            action_scaling=False,
            action_bound_method=None,
>>>>>>> 4a51e692
            lr_scheduler=lr_scheduler,
        )
        self.critic = critic
        self._target = target_update_freq > 0
        self._freq = target_update_freq
        self._iter = 0
        if self._target:
            self.actor_old = deepcopy(self.actor)
            self.actor_old.eval()
            self.critic_old = deepcopy(self.critic)
            self.critic_old.eval()
        else:
            self.actor_old = self.actor
            self.critic_old = self.critic
        self._policy_improvement_mode = policy_improvement_mode
        self._ratio_upper_bound = ratio_upper_bound
        self._beta = beta
        self._min_q_weight = min_q_weight

    def sync_weight(self) -> None:
        self.actor_old.load_state_dict(self.actor.state_dict())
        self.critic_old.load_state_dict(self.critic.state_dict())

    def learn(  # type: ignore
        self,
        batch: RolloutBatchProtocol,
        *args: Any,
        **kwargs: Any,
    ) -> dict[str, float]:
        if self._target and self._iter % self._freq == 0:
            self.sync_weight()
        self.optim.zero_grad()
        q_t = self.critic(batch.obs)
        act = to_torch(batch.act, dtype=torch.long, device=q_t.device)
        qa_t = q_t.gather(1, act.unsqueeze(1))
        # Critic loss
        with torch.no_grad():
            target_a_t, _ = self.actor_old(batch.obs_next)
            target_m = Categorical(logits=target_a_t)
            q_t_target = self.critic_old(batch.obs_next)
            rew = to_torch_as(batch.rew, q_t_target)
            expected_target_q = (q_t_target * target_m.probs).sum(-1, keepdim=True)
            expected_target_q[batch.done > 0] = 0.0
            target = rew.unsqueeze(1) + self.gamma * expected_target_q
        critic_loss = 0.5 * F.mse_loss(qa_t, target)
        # Actor loss
        act_target, _ = self.actor(batch.obs)
        dist = Categorical(logits=act_target)
        expected_policy_q = (q_t * dist.probs).sum(-1, keepdim=True)
        advantage = qa_t - expected_policy_q
        if self._policy_improvement_mode == "binary":
            actor_loss_coef = (advantage > 0).float()
        elif self._policy_improvement_mode == "exp":
            actor_loss_coef = (advantage / self._beta).exp().clamp(0, self._ratio_upper_bound)
        else:
            actor_loss_coef = 1.0  # effectively behavior cloning
        actor_loss = (-dist.log_prob(act) * actor_loss_coef).mean()
        # CQL loss/regularizer
        min_q_loss = (q_t.logsumexp(1) - qa_t).mean()
        loss = actor_loss + critic_loss + self._min_q_weight * min_q_loss
        loss.backward()
        self.optim.step()
        self._iter += 1
        return {
            "loss": loss.item(),
            "loss/actor": actor_loss.item(),
            "loss/critic": critic_loss.item(),
            "loss/cql": min_q_loss.item(),
        }<|MERGE_RESOLUTION|>--- conflicted
+++ resolved
@@ -20,22 +20,6 @@
     :param critic: the action-value critic (i.e., Q function)
         network. (s -> Q(s, \*))
     :param optim: a torch.optim for optimizing the model.
-<<<<<<< HEAD
-    :param discount_factor: in [0, 1]. Default to 0.99.
-    :param str policy_improvement_mode: type of the weight function f. Possible
-        values: "binary"/"exp"/"all". Default to "exp".
-    :param ratio_upper_bound: when policy_improvement_mode is "exp", the value
-        of the exp function is upper-bounded by this parameter. Default to 20.
-    :param beta: when policy_improvement_mode is "exp", this is the denominator
-        of the exp function. Default to 1.
-    :param min_q_weight: weight for CQL loss/regularizer. Default to 10.
-    :param target_update_freq: the target network update frequency (0 if
-        you do not use the target network). Default to 0.
-    :param reward_normalization: normalize the reward to Normal(0, 1).
-        Default to False.
-    :param lr_scheduler: a learning rate scheduler that adjusts the learning rate in
-        optimizer in each policy.update(). Default to None (no lr_scheduler).
-=======
     :param discount_factor: in [0, 1].
     :param str policy_improvement_mode: type of the weight function f. Possible
         values: "binary"/"exp"/"all".
@@ -51,7 +35,6 @@
         Can be detrimental to performance! See TODO in process_fn.
     :param observation_space: Env's observation space.
     :param lr_scheduler: if not None, will be called in `policy.update()`.
->>>>>>> 4a51e692
 
     .. seealso::
         Please refer to :class:`~tianshou.policy.PGPolicy` for more detailed
@@ -64,11 +47,7 @@
         actor: torch.nn.Module,
         critic: torch.nn.Module,
         optim: torch.optim.Optimizer,
-<<<<<<< HEAD
-        action_space: gym.Space,
-=======
         action_space: gym.spaces.Discrete,
->>>>>>> 4a51e692
         discount_factor: float = 0.99,
         policy_improvement_mode: Literal["exp", "binary", "all"] = "exp",
         ratio_upper_bound: float = 20.0,
@@ -77,11 +56,6 @@
         target_update_freq: int = 0,
         reward_normalization: bool = False,
         observation_space: gym.Space | None = None,
-<<<<<<< HEAD
-        action_scaling: bool = False,
-        action_bound_method: Literal["clip", "tanh"] | None = "clip",
-=======
->>>>>>> 4a51e692
         lr_scheduler: TLearningRateScheduler | None = None,
     ) -> None:
         super().__init__(
@@ -92,13 +66,8 @@
             discount_factor=discount_factor,
             reward_normalization=reward_normalization,
             observation_space=observation_space,
-<<<<<<< HEAD
-            action_scaling=action_scaling,
-            action_bound_method=action_bound_method,
-=======
             action_scaling=False,
             action_bound_method=None,
->>>>>>> 4a51e692
             lr_scheduler=lr_scheduler,
         )
         self.critic = critic
