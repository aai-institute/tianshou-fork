from typing import Any, Literal

import gymnasium as gym
import torch
import torch.nn.functional as F

from tianshou.data import to_torch_as
from tianshou.data.types import RolloutBatchProtocol
from tianshou.exploration import BaseNoise, GaussianNoise
from tianshou.policy import TD3Policy
from tianshou.policy.base import TLearningRateScheduler


class TD3BCPolicy(TD3Policy):
    """Implementation of TD3+BC. arXiv:2106.06860.

    :param actor: the actor network following the rules in
        :class:`~tianshou.policy.BasePolicy`. (s -> logits)
    :param actor_optim: the optimizer for actor network.
    :param critic: the first critic network. (s, a -> Q(s, a))
    :param critic_optim: the optimizer for the first critic network.
    :param action_space: Env's action space. Should be gym.spaces.Box.
    :param critic2: the second critic network. (s, a -> Q(s, a)).
        If None, use the same network as critic (via deepcopy).
    :param critic2_optim: the optimizer for the second critic network.
        If None, clone critic_optim to use for critic2.parameters().
    :param tau: param for soft update of the target network.
    :param gamma: discount factor, in [0, 1].
    :param exploration_noise: add noise to action for exploration.
        This is useful when solving "hard exploration" problems.
        "default" is equivalent to GaussianNoise(sigma=0.1).
    :param policy_noise: the noise used in updating policy network.
    :param update_actor_freq: the update frequency of actor network.
    :param noise_clip: the clipping range used in updating policy network.
    :param alpha: the value of alpha, which controls the weight for TD3 learning
        relative to behavior cloning.
<<<<<<< HEAD
    :param action_scaling: whether to map actions from range [-1, 1]
        to range[action_spaces.low, action_spaces.high].
    :param action_bound_method: method to bound action to range [-1, 1],
        can be either "clip" (for simply clipping the action)
        or empty string for no bounding. Only used if the action_space is continuous.
=======
    :param observation_space: Env's observation space.
    :param action_scaling: if True, scale the action from [-1, 1] to the range
        of action_space. Only used if the action_space is continuous.
    :param action_bound_method: method to bound action to range [-1, 1].
        Only used if the action_space is continuous.
>>>>>>> 4a51e692
    :param lr_scheduler: a learning rate scheduler that adjusts the learning rate
        in optimizer in each policy.update()

    .. seealso::

        Please refer to :class:`~tianshou.policy.BasePolicy` for more detailed
        explanation.
    """

    def __init__(
        self,
        *,
        actor: torch.nn.Module,
        actor_optim: torch.optim.Optimizer,
        critic: torch.nn.Module,
        critic_optim: torch.optim.Optimizer,
        action_space: gym.Space,
        critic2: torch.nn.Module | None = None,
        critic2_optim: torch.optim.Optimizer | None = None,
        tau: float = 0.005,
        gamma: float = 0.99,
        exploration_noise: BaseNoise | None = GaussianNoise(sigma=0.1),
        policy_noise: float = 0.2,
        update_actor_freq: int = 2,
        noise_clip: float = 0.5,
        # TODO: same name as alpha in SAC and REDQ, which also inherit from DDPGPolicy. Rename?
        alpha: float = 2.5,
        estimation_step: int = 1,
<<<<<<< HEAD
        action_scaling: bool = True,
        action_bound_method: Literal["clip"] | None = "clip",
        observation_space: gym.Space | None = None,
=======
        observation_space: gym.Space | None = None,
        action_scaling: bool = True,
        action_bound_method: Literal["clip"] | None = "clip",
>>>>>>> 4a51e692
        lr_scheduler: TLearningRateScheduler | None = None,
    ) -> None:
        super().__init__(
            actor=actor,
            actor_optim=actor_optim,
            critic=critic,
            critic_optim=critic_optim,
            action_space=action_space,
            critic2=critic2,
            critic2_optim=critic2_optim,
            tau=tau,
            gamma=gamma,
            exploration_noise=exploration_noise,
            policy_noise=policy_noise,
            noise_clip=noise_clip,
            update_actor_freq=update_actor_freq,
            estimation_step=estimation_step,
            action_scaling=action_scaling,
            action_bound_method=action_bound_method,
            observation_space=observation_space,
            lr_scheduler=lr_scheduler,
        )
        self.alpha = alpha

    def learn(self, batch: RolloutBatchProtocol, *args: Any, **kwargs: Any) -> dict[str, float]:
        # critic 1&2
        td1, critic1_loss = self._mse_optimizer(batch, self.critic, self.critic_optim)
        td2, critic2_loss = self._mse_optimizer(batch, self.critic2, self.critic2_optim)
        batch.weight = (td1 + td2) / 2.0  # prio-buffer

        # actor
        if self._cnt % self.update_actor_freq == 0:
            act = self(batch, eps=0.0).act
            q_value = self.critic(batch.obs, act)
            lmbda = self.alpha / q_value.abs().mean().detach()
            actor_loss = -lmbda * q_value.mean() + F.mse_loss(act, to_torch_as(batch.act, act))
            self.actor_optim.zero_grad()
            actor_loss.backward()
            self._last = actor_loss.item()
            self.actor_optim.step()
            self.sync_weight()
        self._cnt += 1
        return {
            "loss/actor": self._last,
            "loss/critic1": critic1_loss.item(),
            "loss/critic2": critic2_loss.item(),
        }<|MERGE_RESOLUTION|>--- conflicted
+++ resolved
@@ -34,19 +34,11 @@
     :param noise_clip: the clipping range used in updating policy network.
     :param alpha: the value of alpha, which controls the weight for TD3 learning
         relative to behavior cloning.
-<<<<<<< HEAD
-    :param action_scaling: whether to map actions from range [-1, 1]
-        to range[action_spaces.low, action_spaces.high].
-    :param action_bound_method: method to bound action to range [-1, 1],
-        can be either "clip" (for simply clipping the action)
-        or empty string for no bounding. Only used if the action_space is continuous.
-=======
     :param observation_space: Env's observation space.
     :param action_scaling: if True, scale the action from [-1, 1] to the range
         of action_space. Only used if the action_space is continuous.
     :param action_bound_method: method to bound action to range [-1, 1].
         Only used if the action_space is continuous.
->>>>>>> 4a51e692
     :param lr_scheduler: a learning rate scheduler that adjusts the learning rate
         in optimizer in each policy.update()
 
@@ -75,15 +67,9 @@
         # TODO: same name as alpha in SAC and REDQ, which also inherit from DDPGPolicy. Rename?
         alpha: float = 2.5,
         estimation_step: int = 1,
-<<<<<<< HEAD
-        action_scaling: bool = True,
-        action_bound_method: Literal["clip"] | None = "clip",
-        observation_space: gym.Space | None = None,
-=======
         observation_space: gym.Space | None = None,
         action_scaling: bool = True,
         action_bound_method: Literal["clip"] | None = "clip",
->>>>>>> 4a51e692
         lr_scheduler: TLearningRateScheduler | None = None,
     ) -> None:
         super().__init__(
