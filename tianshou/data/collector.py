--- conflicted
+++ resolved
@@ -1,7 +1,6 @@
-import collections
+from collections import defaultdict
 import time
 import warnings
-from collections import defaultdict
 from collections.abc import Callable
 from dataclasses import dataclass
 from typing import Any, cast
@@ -348,11 +347,9 @@
         step_count = 0
         episode_count = 0
         episode_returns: list[float] = []
-        episode_returns_per_env: dict[int, list[float]] = collections.defaultdict(list)
+        episode_returns_per_env: dict[int, list[float]] = defaultdict(list)
         episode_lens: list[int] = []
         episode_start_indices: list[int] = []
-
-        episode_returns_per_env = defaultdict(list)
 
         while True:
             assert len(self.data) == len(ready_env_ids)
@@ -436,7 +433,6 @@
                 for i, r in zip(env_ind_global, ep_rew[env_ind_local]):
                     episode_returns_per_env[i].append(r)
                 episode_start_indices.extend(ep_idx[env_ind_local])
-<<<<<<< HEAD
                 # now we copy obs_next to obs, but some episodes might be finished
                 # record the indices of unfinished episodes to continue only with them
                 if sample_equal_from_each_env:
@@ -446,14 +442,6 @@
                     self._reset_env_with_ids(env_ind_local, env_ind_global, gym_reset_kwargs)
                     for i in env_ind_local:
                         self._reset_state(i)
-=======
-                # now we copy obs_next to obs, but since there might be
-                # finished episodes, we have to reset finished envs first.
-                self._reset_env_with_ids(env_ind_local, env_ind_global, gym_reset_kwargs)
-                for i_l, i_g in zip(env_ind_local, env_ind_global):
-                    self._reset_state(i_l)
-                    episode_returns_per_env[i_g].append(ep_rew[i_l])
->>>>>>> 1b0ad098
 
                 # remove surplus env id from ready_env_ids
                 # to avoid bias in selecting environments
@@ -604,6 +592,7 @@
         step_count = 0
         episode_count = 0
         episode_returns: list[float] = []
+        episode_returns_per_env: dict[int, list[float]] = defaultdict(list)
         episode_lens: list[int] = []
         episode_start_indices: list[int] = []
 
@@ -747,6 +736,8 @@
         collect_time = max(time.time() - start_time, 1e-9)
         self.collect_time += collect_time
 
+        fig, fig2 = create_episode_return_plots(episode_returns, episode_returns_per_env)
+
         return CollectStats(
             n_collected_episodes=episode_count,
             n_collected_steps=step_count,
@@ -760,4 +751,6 @@
             lens_stat=SequenceSummaryStats.from_sequence(episode_lens)
             if len(episode_lens) > 0
             else None,
+            episode_return_boxplot=fig,
+            episode_return_error_bar=fig2,
         )