import h5py
import torch
import warnings
import numpy as np
from numbers import Number
from typing import Any, Dict, List, Tuple, Union, Optional

from tianshou.data.batch import _create_value
from tianshou.data import Batch, SegmentTree, to_numpy
from tianshou.data.utils.converter import to_hdf5, from_hdf5


class ReplayBuffer:
    """:class:`~tianshou.data.ReplayBuffer` stores data generated from \
    interaction between the policy and environment.

    ReplayBuffer can be considered as a specialized form (or management) of
    Batch. It stores all the data in a batch with circular-queue style.

    For the example usage of ReplayBuffer, please check out Section Buffer in
    :doc:`/tutorials/concepts`.

    :param int size: the maximum size of replay buffer.
    :param int stack_num: the frame-stack sampling argument, should be greater
        than or equal to 1, defaults to 1 (no stacking).
    :param bool ignore_obs_next: whether to store obs_next, defaults to False.
    :param bool save_only_last_obs: only save the last obs/obs_next when it has
        a shape of (timestep, ...)  because of temporal stacking, defaults to
        False.
    :param bool sample_avail: the parameter indicating sampling only available
        index when using frame-stack sampling method, defaults to False.
    """

    _reserved_keys = ("obs", "act", "rew", "done",
                      "obs_next", "info", "policy")

    def __init__(
        self,
        size: int,
        stack_num: int = 1,
        ignore_obs_next: bool = False,
        save_only_last_obs: bool = False,
        sample_avail: bool = False,
    ) -> None:
        self.options: Dict[str, Any] = {
            "stack_num": stack_num,
            "ignore_obs_next": ignore_obs_next,
            "save_only_last_obs": save_only_last_obs,
            "sample_avail": sample_avail,
        }
        super().__init__()
        self.maxsize = size
        assert stack_num > 0, "stack_num should greater than 0"
        self.stack_num = stack_num
        self._indices = np.arange(size)
        self._save_obs_next = not ignore_obs_next
        self._save_only_last_obs = save_only_last_obs
        self._sample_avail = sample_avail
        self._meta: Batch = Batch()
        self.reset()

    def __len__(self) -> int:
        """Return len(self)."""
        return self._size

    def __repr__(self) -> str:
        """Return str(self)."""
        return self.__class__.__name__ + self._meta.__repr__()[5:]

    def __getattr__(self, key: str) -> Any:
        """Return self.key."""
        try:
            return self._meta[key]
        except KeyError as e:
            raise AttributeError from e

    def __setstate__(self, state: Dict[str, Any]) -> None:
        """Unpickling interface.

        We need it because pickling buffer does not work out-of-the-box
        ("buffer.__getattr__" is customized).
        """
        self.__dict__.update(state)
        # compatible with version == 0.3.1's HDF5 data format
        self._indices = np.arange(self.maxsize)

    def __setattr__(self, key: str, value: Any) -> None:
        """Set self.key = value."""
        assert key not in self._reserved_keys, (
            "key '{}' is reserved and cannot be assigned".format(key))
        super().__setattr__(key, value)

    def save_hdf5(self, path: str) -> None:
        """Save replay buffer to HDF5 file."""
        with h5py.File(path, "w") as f:
            to_hdf5(self.__dict__, f)

    @classmethod
    def load_hdf5(
        cls, path: str, device: Optional[str] = None
    ) -> "ReplayBuffer":
        """Load replay buffer from HDF5 file."""
        with h5py.File(path, "r") as f:
            buf = cls.__new__(cls)
            buf.__setstate__(from_hdf5(f, device=device))
        return buf

    def reset(self) -> None:
        """Clear all the data in replay buffer and episode statistics."""
        self._index = self._size = 0
        self._episode_length, self._episode_reward = 0, 0.0

    def set_batch(self, batch: Batch) -> None:
        """Manually choose the batch you want the ReplayBuffer to manage."""
        assert len(batch) == self.maxsize and \
            set(batch.keys()).issubset(self._reserved_keys), \
            "Input batch doesn't meet ReplayBuffer's data form requirement."
        self._meta = batch

    def unfinished_index(self) -> np.ndarray:
        """Return the index of unfinished episode."""
        last = (self._index - 1) % self._size if self._size else 0
        return np.array(
            [last] if not self.done[last] and self._size else [], np.int)

    def prev(self, index: Union[int, np.integer, np.ndarray]) -> np.ndarray:
        """Return the index of previous transition.

        The index won't be modified if it is the beginning of an episode.
        """
        index = (index - 1) % self._size
        end_flag = self.done[index] | np.isin(index, self.unfinished_index())
        return (index + end_flag) % self._size

    def next(self, index: Union[int, np.integer, np.ndarray]) -> np.ndarray:
        """Return the index of next transition.

        The index won't be modified if it is the end of an episode.
        """
        end_flag = self.done[index] | np.isin(index, self.unfinished_index())
        return (index + (1 - end_flag)) % self._size

    def update(self, buffer: "ReplayBuffer") -> None:
        """Move the data from the given buffer to current buffer."""
        if len(buffer) == 0 or self.maxsize == 0:
            return
        stack_num, buffer.stack_num = buffer.stack_num, 1
        save_only_last_obs = self._save_only_last_obs
        self._save_only_last_obs = False
        indices = buffer.sample_index(0)  # get all available indices
        for i in indices:
            self.add(**buffer[i])  # type: ignore
        buffer.stack_num = stack_num
        self._save_only_last_obs = save_only_last_obs

    def _buffer_allocator(self, key: List[str], value: Any) -> None:
        """Allocate memory on buffer._meta for new (key, value) pair."""
        data = self._meta
        for k in key[:-1]:
            data = data[k]
        data[key[-1]] = _create_value(value, self.maxsize)

    def _add_to_buffer(self, name: str, inst: Any) -> None:
        try:
            value = self._meta.__dict__[name]
        except KeyError:
            self._buffer_allocator([name], inst)
            value = self._meta[name]
        if isinstance(inst, (torch.Tensor, np.ndarray)):
            if inst.shape != value.shape[1:]:
                raise ValueError(
                    "Cannot add data to a buffer with different shape with key"
                    f" {name}, expect {value.shape[1:]}, given {inst.shape}."
                )
        try:
            value[self._index] = inst
<<<<<<< HEAD
        except ValueError:  # inst is a dict/Batch
            for key in set(inst.keys()).difference(value.keys()):
                self._buffer_allocator([name, key], inst[key])
            self._meta[name][self._index] = inst
=======
        except ValueError:
            for key in set(inst.keys()).difference(value.__dict__.keys()):
                value.__dict__[key] = _create_value(inst[key], self._maxsize)
            value[self._index] = inst

    @property
    def stack_num(self) -> int:
        return self._stack

    @stack_num.setter
    def stack_num(self, num: int) -> None:
        assert num > 0, "stack_num should greater than 0"
        self._stack = num

    def update(self, buffer: "ReplayBuffer") -> None:
        """Move the data from the given buffer to self."""
        if len(buffer) == 0:
            return
        i = begin = buffer._index % len(buffer)
        stack_num_orig = buffer.stack_num
        buffer.stack_num = 1
        while True:
            self.add(**buffer[i])  # type: ignore
            i = (i + 1) % len(buffer)
            if i == begin:
                break
        buffer.stack_num = stack_num_orig
>>>>>>> cb65b56b

    def add(
        self,
        obs: Any,
        act: Any,
        rew: Union[Number, np.number, np.ndarray],
        done: Union[Number, np.number, np.bool_],
        obs_next: Any = None,
        info: Optional[Union[dict, Batch]] = {},
        policy: Optional[Union[dict, Batch]] = {},
        **kwargs: Any,
    ) -> Tuple[int, Union[float, np.ndarray]]:
        """Add a batch of data into replay buffer.

        Return (episode_length, episode_reward) if one episode is terminated,
        otherwise return (0, 0.0).
        """
        assert isinstance(
            info, (dict, Batch)
        ), "You should return a dict in the last argument of env.step()."
        if self._save_only_last_obs:
            obs = obs[-1]
        self._add_to_buffer("obs", obs)
        self._add_to_buffer("act", act)
        # make sure the data type of reward is float instead of int
        # but rew may be np.ndarray, so that we cannot use float(rew)
        rew = rew * 1.0  # type: ignore
        self._add_to_buffer("rew", rew)
        self._add_to_buffer("done", bool(done))  # done should be a bool scalar
        if self._save_obs_next:
            if obs_next is None:
                obs_next = Batch()
            elif self._save_only_last_obs:
                obs_next = obs_next[-1]
            self._add_to_buffer("obs_next", obs_next)
        self._add_to_buffer("info", info)
        self._add_to_buffer("policy", policy)

        if self.maxsize > 0:
            self._size = min(self._size + 1, self.maxsize)
            self._index = (self._index + 1) % self.maxsize
        else:  # TODO: remove this after deleting ListReplayBuffer
            self._size = self._index = self._size + 1

        self._episode_reward += rew
        self._episode_length += 1

        if done:
            result = self._episode_length, self._episode_reward
            self._episode_length, self._episode_reward = 0, 0.0
            return result
        else:
            return 0, self._episode_reward * 0.0

    def sample_index(self, batch_size: int) -> np.ndarray:
        """Get a random sample of index with size = batch_size.

        Return all available indices in the buffer if batch_size is 0; return
        an empty numpy array if batch_size < 0 or no available index can be
        sampled.
        """
        if self.stack_num == 1 or not self._sample_avail:  # most often case
            if batch_size > 0:
                return np.random.choice(self._size, batch_size)
            elif batch_size == 0:  # construct current available indices
                return np.concatenate([
                    np.arange(self._index, self._size),
                    np.arange(self._index)])
            else:
                return np.array([], np.int)
        else:
            if batch_size < 0:
                return np.array([], np.int)
            all_indices = prev_indices = np.concatenate([
                np.arange(self._index, self._size), np.arange(self._index)])
            for _ in range(self.stack_num - 2):
                prev_indices = self.prev(prev_indices)
            all_indices = all_indices[prev_indices != self.prev(prev_indices)]
            if batch_size > 0:
                return np.random.choice(all_indices, batch_size)
            else:
                return all_indices

    def sample(self, batch_size: int) -> Tuple[Batch, np.ndarray]:
        """Get a random sample from buffer with size = batch_size.

        Return all the data in the buffer if batch_size is 0.

        :return: Sample data and its corresponding index inside the buffer.
        """
        indices = self.sample_index(batch_size)
        return self[indices], indices

    def get(
        self,
        index: Union[int, np.integer, np.ndarray],
        key: str,
        stack_num: Optional[int] = None,
    ) -> Union[Batch, np.ndarray]:
        """Return the stacked result.

        E.g. [s_{t-3}, s_{t-2}, s_{t-1}, s_t], where s is self.key, t is the
        index.
        """
        if stack_num is None:
            stack_num = self.stack_num
        val = self._meta[key]
        try:
            if stack_num == 1:  # the most often case
                return val[index]
            stack: List[Any] = []
            indice = np.asarray(index)
            for _ in range(stack_num):
                stack = [val[indice]] + stack
                indice = self.prev(indice)
            if isinstance(val, Batch):
                return Batch.stack(stack, axis=indice.ndim)
            else:
                return np.stack(stack, axis=indice.ndim)
        except IndexError as e:
            if not (isinstance(val, Batch) and val.is_empty()):
                raise e  # val != Batch()
            return Batch()

    def __getitem__(
        self, index: Union[slice, int, np.integer, np.ndarray]
    ) -> Batch:
        """Return a data batch: self[index].

        If stack_num is larger than 1, return the stacked obs and obs_next with
        shape (batch, len, ...).
        """
        if isinstance(index, slice):  # change slice to np array
            index = self._indices[:len(self)][index]
        # raise KeyError first instead of AttributeError, to support np.array
        obs = self.get(index, "obs")
        if self._save_obs_next:
            obs_next = self.get(index, "obs_next")
        else:
            obs_next = self.get(self.next(index), "obs")
        return Batch(
            obs=obs,
            act=self.act[index],
            rew=self.rew[index],
            done=self.done[index],
            obs_next=obs_next,
            info=self.get(index, "info"),
            policy=self.get(index, "policy"),
        )


class ListReplayBuffer(ReplayBuffer):
    """List-based replay buffer.

    The function of :class:`~tianshou.data.ListReplayBuffer` is almost the same
    as :class:`~tianshou.data.ReplayBuffer`. The only difference is that
    :class:`~tianshou.data.ListReplayBuffer` is based on list. Therefore,
    it does not support advanced indexing, which means you cannot sample a
    batch of data out of it. It is typically used for storing data.

    .. seealso::

        Please refer to :class:`~tianshou.data.ReplayBuffer` for more detailed
        explanation.
    """

    def __init__(self, **kwargs: Any) -> None:
        warnings.warn("ListReplayBuffer will be replaced in version 0.4.0.")
        super().__init__(size=0, ignore_obs_next=False, **kwargs)
        warnings.warn("ListReplayBuffer will be removed in version 0.4.0.")

    def sample(self, batch_size: int) -> Tuple[Batch, np.ndarray]:
        raise NotImplementedError("ListReplayBuffer cannot be sampled!")

    def _add_to_buffer(self, name: str, inst: Any) -> None:
        if self._meta.get(name) is None:
            self._meta.__dict__[name] = []
        self._meta[name].append(inst)

    def reset(self) -> None:
        super().reset()
        for k in self._meta.keys():
            if isinstance(self._meta[k], list):
                self._meta.__dict__[k] = []

    def update(self, buffer: ReplayBuffer) -> None:
        """The ListReplayBuffer cannot be updated by any buffer."""
        raise NotImplementedError


class PrioritizedReplayBuffer(ReplayBuffer):
    """Implementation of Prioritized Experience Replay. arXiv:1511.05952.

    :param float alpha: the prioritization exponent.
    :param float beta: the importance sample soft coefficient.

    .. seealso::

        Please refer to :class:`~tianshou.data.ReplayBuffer` for more detailed
        explanation.
    """

    def __init__(
        self, size: int, alpha: float, beta: float, **kwargs: Any
    ) -> None:
        super().__init__(size, **kwargs)
        assert alpha > 0.0 and beta >= 0.0
        self._alpha, self._beta = alpha, beta
        self._max_prio = self._min_prio = 1.0
        # save weight directly in this class instead of self._meta
        self.weight = SegmentTree(size)
        self.__eps = np.finfo(np.float32).eps.item()

    def add(
        self,
        obs: Any,
        act: Any,
        rew: Union[Number, np.number, np.ndarray],
        done: Union[Number, np.number, np.bool_],
        obs_next: Any = None,
        info: Optional[Union[dict, Batch]] = {},
        policy: Optional[Union[dict, Batch]] = {},
        weight: Optional[Union[Number, np.number]] = None,
        **kwargs: Any,
    ) -> Tuple[int, Union[float, np.ndarray]]:
        if weight is None:
            weight = self._max_prio
        else:
            weight = np.abs(weight)
            self._max_prio = max(self._max_prio, weight)
            self._min_prio = min(self._min_prio, weight)
        self.weight[self._index] = weight ** self._alpha
        return super().add(obs, act, rew, done, obs_next,
                           info, policy, **kwargs)

    def sample_index(self, batch_size: int) -> np.ndarray:
        if batch_size > 0 and self._size > 0:
            scalar = np.random.rand(batch_size) * self.weight.reduce()
            return self.weight.get_prefix_sum_idx(scalar)
        else:
            return super().sample_index(batch_size)

    def get_weight(
        self, index: Union[slice, int, np.integer, np.ndarray]
    ) -> np.ndarray:
        """Get the importance sampling weight.

        The "weight" in the returned Batch is the weight on loss function
        to de-bias the sampling process (some transition tuples are sampled
        more often so their losses are weighted less).
        """
        # important sampling weight calculation
        # original formula: ((p_j/p_sum*N)**(-beta))/((p_min/p_sum*N)**(-beta))
        # simplified formula: (p_j/p_min)**(-beta)
        return (self.weight[index] / self._min_prio) ** (-self._beta)

    def update_weight(
        self,
        index: np.ndarray,
        new_weight: Union[np.ndarray, torch.Tensor],
    ) -> None:
        """Update priority weight by index in this buffer.

        :param np.ndarray index: index you want to update weight.
        :param np.ndarray new_weight: new priority weight you want to update.
        """
        weight = np.abs(to_numpy(new_weight)) + self.__eps
        self.weight[index] = weight ** self._alpha
        self._max_prio = max(self._max_prio, weight.max())
        self._min_prio = min(self._min_prio, weight.min())

    def __getitem__(
        self, index: Union[slice, int, np.integer, np.ndarray]
    ) -> Batch:
        batch = super().__getitem__(index)
        batch.weight = self.get_weight(index)
        return batch


class ReplayBufferManager(ReplayBuffer):
    """ReplayBufferManager contains a list of ReplayBuffer.

    These replay buffers have contiguous memory layout, and the storage space
    each buffer has is a shallow copy of the topmost memory.

    :param int buffer_list: a list of ReplayBuffers needed to be handled.

    .. seealso::

        Please refer to :class:`~tianshou.data.ReplayBuffer` for more detailed
        explanation.
    """

    def __init__(self, buffer_list: List[ReplayBuffer], **kwargs: Any) -> None:
        self.buffer_num = len(buffer_list)
        self.buffers = buffer_list
        self._offset = []
        offset = 0
        for buf in self.buffers:
            # overwrite sub-buffers' _buffer_allocator so that
            # the top buffer can allocate new memory for all sub-buffers
            buf._buffer_allocator = self._buffer_allocator  # type: ignore
            assert buf._meta.is_empty()
            self._offset.append(offset)
            offset += buf.maxsize
        super().__init__(size=offset, **kwargs)

    def __len__(self) -> int:
        return sum([len(buf) for buf in self.buffers])

    def reset(self) -> None:
        for buf in self.buffers:
            buf.reset()

    def _set_batch_for_children(self) -> None:
        for offset, buf in zip(self._offset, self.buffers):
            buf.set_batch(self._meta[offset:offset + buf.maxsize])

    def set_batch(self, batch: Batch) -> None:
        super().set_batch(batch)
        self._set_batch_for_children()

    def unfinished_index(self) -> np.ndarray:
        return np.concatenate([
            buf.unfinished_index() + offset
            for offset, buf in zip(self._offset, self.buffers)])

    def prev(self, index: Union[int, np.integer, np.ndarray]) -> np.ndarray:
        index = np.asarray(index) % self.maxsize
        prev_indices = np.zeros_like(index)
        for offset, buf in zip(self._offset, self.buffers):
            mask = (offset <= index) & (index < offset + buf.maxsize)
            if np.any(mask):
                prev_indices[mask] = buf.prev(index[mask] - offset) + offset
        return prev_indices

    def next(self, index: Union[int, np.integer, np.ndarray]) -> np.ndarray:
        index = np.asarray(index) % self.maxsize
        next_indices = np.zeros_like(index)
        for offset, buf in zip(self._offset, self.buffers):
            mask = (offset <= index) & (index < offset + buf.maxsize)
            if np.any(mask):
                next_indices[mask] = buf.next(index[mask] - offset) + offset
        return next_indices

    def update(self, buffer: ReplayBuffer) -> None:
        """The ReplayBufferManager cannot be updated by any buffer."""
        raise NotImplementedError

    def _buffer_allocator(self, key: List[str], value: Any) -> None:
        super()._buffer_allocator(key, value)
        self._set_batch_for_children()

    def add(  # type: ignore
        self,
        obs: Any,
        act: Any,
        rew: np.ndarray,
        done: np.ndarray,
        obs_next: Any = Batch(),
        info: Optional[Batch] = Batch(),
        policy: Optional[Batch] = Batch(),
        buffer_ids: Optional[Union[np.ndarray, List[int]]] = None,
        **kwargs: Any
    ) -> Tuple[np.ndarray, np.ndarray]:
        """Add a batch of data into ReplayBufferManager.

        Each of the data's length (first dimension) must equal to the length of
        buffer_ids. By default buffer_ids is [0, 1, ..., buffer_num - 1].

        Return the array of episode_length and episode_reward with shape
        (len(buffer_ids), ...), where (episode_length[i], episode_reward[i])
        refers to the buffer_ids[i]'s corresponding episode result.
        """
        if buffer_ids is None:
            buffer_ids = np.arange(self.buffer_num)
        # assume each element in buffer_ids is unique
        assert np.bincount(buffer_ids).max() == 1
        batch = Batch(obs=obs, act=act, rew=rew, done=done,
                      obs_next=obs_next, info=info, policy=policy)
        assert len(buffer_ids) == len(batch)
        episode_lengths = []  # (len(buffer_ids),)
        episode_rewards = []  # (len(buffer_ids), ...)
        for batch_idx, buffer_id in enumerate(buffer_ids):
            length, reward = self.buffers[buffer_id].add(**batch[batch_idx])
            episode_lengths.append(length)
            episode_rewards.append(reward)
        return np.stack(episode_lengths), np.stack(episode_rewards)

    def sample_index(self, batch_size: int) -> np.ndarray:
        if batch_size < 0:
            return np.array([], np.int)
        if self._sample_avail and self.stack_num > 1:
            all_indices = np.concatenate([
                buf.sample_index(0) + offset
                for offset, buf in zip(self._offset, self.buffers)])
            if batch_size == 0:
                return all_indices
            else:
                return np.random.choice(all_indices, batch_size)
        if batch_size == 0:  # get all available indices
            sample_num = np.zeros(self.buffer_num, np.int)
        else:
            buffer_lens = np.array([len(buf) for buf in self.buffers])
            buffer_idx = np.random.choice(self.buffer_num, batch_size,
                                          p=buffer_lens / buffer_lens.sum())
            sample_num = np.bincount(buffer_idx, minlength=self.buffer_num)
            # avoid batch_size > 0 and sample_num == 0 -> get child's all data
            sample_num[sample_num == 0] = -1

        return np.concatenate([
            buf.sample_index(bsz) + offset
            for offset, buf, bsz in zip(self._offset, self.buffers, sample_num)
        ])


class CachedReplayBuffer(ReplayBufferManager):
    """CachedReplayBuffer contains a given main buffer and n cached buffers, \
    cached_buffer_num * ReplayBuffer(size=max_episode_length).

    The memory layout is: ``| main_buffer | cached_buffers[0] |
    cached_buffers[1] | ... | cached_buffers[cached_buffer_num - 1]``.

    The data is first stored in cached buffers. When the episode is
    terminated, the data will move to the main buffer and the corresponding
    cached buffer will be reset.

    :param ReplayBuffer main_buffer: the main buffer whose ``.update()``
        function behaves normally.
    :param int cached_buffer_num: number of ReplayBuffer needs to be created
        for cached buffer.
    :param int max_episode_length: the maximum length of one episode, used in
        each cached buffer's maxsize.

    .. seealso::

        Please refer to :class:`~tianshou.data.ReplayBuffer` or
        :class:`~tianshou.data.ReplayBufferManager` for more detailed
        explanation.
    """

    def __init__(
        self,
        main_buffer: ReplayBuffer,
        cached_buffer_num: int,
        max_episode_length: int,
    ) -> None:
        assert cached_buffer_num > 0 and max_episode_length > 0
        self._is_prioritized = isinstance(main_buffer, PrioritizedReplayBuffer)
        kwargs = main_buffer.options
        buffers = [main_buffer] + [ReplayBuffer(max_episode_length, **kwargs)
                                   for _ in range(cached_buffer_num)]
        super().__init__(buffer_list=buffers, **kwargs)
        self.main_buffer = self.buffers[0]
        self.cached_buffers = self.buffers[1:]
        self.cached_buffer_num = cached_buffer_num

    def add(  # type: ignore
        self,
        obs: Any,
        act: Any,
        rew: np.ndarray,
        done: np.ndarray,
        obs_next: Any = Batch(),
        info: Optional[Batch] = Batch(),
        policy: Optional[Batch] = Batch(),
        cached_buffer_ids: Optional[Union[np.ndarray, List[int]]] = None,
        **kwargs: Any,
    ) -> Tuple[np.ndarray, np.ndarray]:
        """Add a batch of data into CachedReplayBuffer.

        Each of the data's length (first dimension) must equal to the length of
        cached_buffer_ids. By default the cached_buffer_ids is [0, 1, ...,
        cached_buffer_num - 1].

        Return the array of episode_length and episode_reward with shape
        (len(cached_buffer_ids), ...), where (episode_length[i],
        episode_reward[i]) refers to the cached_buffer_ids[i]th cached buffer's
        corresponding episode result.
        """
        if cached_buffer_ids is None:
            cached_buffer_ids = np.arange(self.cached_buffer_num)
        else:  # make sure it is np.ndarray
            cached_buffer_ids = np.asarray(cached_buffer_ids)
        # in self.buffers, the first buffer is main_buffer
        buffer_ids = cached_buffer_ids + 1  # type: ignore
        result = super().add(obs, act, rew, done, obs_next, info,
                             policy, buffer_ids=buffer_ids, **kwargs)
        # find the terminated episode, move data from cached buf to main buf
        for buffer_idx in cached_buffer_ids[np.asarray(done, np.bool_)]:
            self.main_buffer.update(self.cached_buffers[buffer_idx])
            self.cached_buffers[buffer_idx].reset()
        return result

    def __getitem__(
        self, index: Union[slice, int, np.integer, np.ndarray]
    ) -> Batch:
        batch = super().__getitem__(index)
        if self._is_prioritized:
            indice = self._indices[index]
            mask = indice < self.main_buffer.maxsize
            batch.weight = np.ones(len(indice))
            batch.weight[mask] = self.main_buffer.get_weight(indice[mask])
        return batch

    def update_weight(
        self,
        index: np.ndarray,
        new_weight: Union[np.ndarray, torch.Tensor],
    ) -> None:
        """Update priority weight by index in main buffer.

        :param np.ndarray index: index you want to update weight.
        :param np.ndarray new_weight: new priority weight you want to update.
        """
        if self._is_prioritized:
            mask = index < self.main_buffer.maxsize
            self.main_buffer.update_weight(index[mask], new_weight[mask])<|MERGE_RESOLUTION|>--- conflicted
+++ resolved
@@ -174,40 +174,10 @@
                 )
         try:
             value[self._index] = inst
-<<<<<<< HEAD
         except ValueError:  # inst is a dict/Batch
             for key in set(inst.keys()).difference(value.keys()):
                 self._buffer_allocator([name, key], inst[key])
             self._meta[name][self._index] = inst
-=======
-        except ValueError:
-            for key in set(inst.keys()).difference(value.__dict__.keys()):
-                value.__dict__[key] = _create_value(inst[key], self._maxsize)
-            value[self._index] = inst
-
-    @property
-    def stack_num(self) -> int:
-        return self._stack
-
-    @stack_num.setter
-    def stack_num(self, num: int) -> None:
-        assert num > 0, "stack_num should greater than 0"
-        self._stack = num
-
-    def update(self, buffer: "ReplayBuffer") -> None:
-        """Move the data from the given buffer to self."""
-        if len(buffer) == 0:
-            return
-        i = begin = buffer._index % len(buffer)
-        stack_num_orig = buffer.stack_num
-        buffer.stack_num = 1
-        while True:
-            self.add(**buffer[i])  # type: ignore
-            i = (i + 1) % len(buffer)
-            if i == begin:
-                break
-        buffer.stack_num = stack_num_orig
->>>>>>> cb65b56b
 
     def add(
         self,
