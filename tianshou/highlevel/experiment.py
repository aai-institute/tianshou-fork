--- conflicted
+++ resolved
@@ -279,12 +279,8 @@
                 )
 
             # train policy
-<<<<<<< HEAD
+            log.info("Starting training")
             trainer_result: InfoStats | None = None
-=======
-            log.info("Starting training")
-            trainer_result: dict[str, Any] | None = None
->>>>>>> 5d09645a
             if self.config.train:
                 trainer = self.agent_factory.create_trainer(world, policy_persistence)
                 world.trainer = trainer
